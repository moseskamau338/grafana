---
aliases:
  - ../data-sources/prometheus/
  - ../features/datasources/prometheus/
description: Guide for using Prometheus in Grafana
keywords:
  - grafana
  - prometheus
  - guide
menuTitle: Prometheus
title: Prometheus data source
weight: 1300
---

# Prometheus data source

Grafana ships with built-in support for Prometheus.
This topic explains options, variables, querying, and other features specific to the Prometheus data source, which include its [feature-rich code editor for queries and visual query builder]({{< relref "./query-editor/" >}}).

For instructions on how to add a data source to Grafana, refer to the [administration documentation]({{< relref "../../administration/data-source-management/" >}}).
Only users with the organization administrator role can add data sources.
Administrators can also [configure the data source via YAML]({{< relref "#provision-the-data-source" >}}) with Grafana's provisioning system.

Once you've added the data source, you can [configure it]({{< relref "#configure-the-data-source" >}}) so that your Grafana instance's users can create queries in its [query editor]({{< relref "./query-editor/" >}}) when they [build dashboards]({{< relref "../../dashboards/build-dashboards/" >}}), use [Explore]({{< relref "../../explore/" >}}), and [annotate visualizations]({{< relref "./query-editor/#apply-annotations" >}}).

## Prometheus API

The Prometheus data source also works with other projects that implement the [Prometheus querying API](https://prometheus.io/docs/prometheus/latest/querying/api/).

For more information on how to query other Prometheus-compatible projects from Grafana, refer to the specific project's documentation:

- [Grafana Mimir](/docs/mimir/latest/)
- [Thanos](https://thanos.io/tip/components/query.md/)

## Configure the data source

To configure basic settings for the data source, complete the following steps:

1.  Click **Connections** in the left-side menu.
1.  Under Your connections, click **Data sources**.
1.  Enter `Prometheus` in the search bar.
1.  Select **Prometheus**.

    The **Settings** tab of the data source is displayed.

1.  Set the data source's basic configuration options:

        | Name                            | Description                                                                                                                                                                                                                                                                                                     |

    | ------------------------------- | --------------------------------------------------------------------------------------------------------------------------------------------------------------------------------------------------------------------------------------------------------------------------------------------------------------- |
    | `Name` | The data source name. This is how you refer to the data source in panels and queries. |
    | `Default` | Default data source that is pre-selected for new panels. |
    | `URL` | The URL of your Prometheus server, for example, `http://prometheus.example.org:9090`. |
    | `Access` | Only Server access mode is functional. If Server mode is already selected this option is hidden. Otherwise change to Server mode to prevent errors. |
    | `Basic Auth` | Enable basic authentication to the Prometheus data source. |
    | `User` | User name for basic authentication. |
    | `Password` | Password for basic authentication. |
    | `Manage alerts via Alerting UI` | Toggle whether to enable Alertmanager integration for this data source. |
    | `Scrape interval` | Set this to the typical scrape and evaluation interval configured in Prometheus. Defaults to 15s. |
    | `HTTP method` | Use either POST or GET HTTP method to query your data source. POST is the recommended and pre-selected method as it allows bigger queries. Change this to GET if you have a Prometheus version older than 2.1 or if POST requests are restricted in your network. |
    | `Type` | The type of your Prometheus server; `Prometheus`, `Cortex`, `Thanos`, `Mimir`. When selected, the **Version** field attempts to populate automatically using the Prometheus [buildinfo](https://semver.org/) API. Some Prometheus types, such as Cortex, don't support this API and must be manually populated. |
    | `Version` | The version of your Prometheus server, note that this field is not visible until the Prometheus type is selected. |
    | `Disable metrics lookup` | Checking this option will disable the metrics chooser and metric/label support in the query field's autocomplete. This helps if you have performance issues with bigger Prometheus instances. |
    | `Custom query parameters` | Add custom parameters to the Prometheus query URL. For example `timeout`, `partial_response`, `dedup`, or `max_source_resolution`. Multiple parameters should be concatenated together with an '&amp;'. |
    | **Exemplars configuration** | |
    | `Internal link` | Enable this option is you have an internal link. When you enable this option, you will see a data source selector. Select the backend tracing data store for your exemplar data. |
    | `Data source` | You will see this option only if you enable `Internal link` option. Select the backend tracing data store for your exemplar data. |
    | `URL` | You will see this option only if the `Internal link` option is disabled. Enter the full URL of the external link. You can interpolate the value from the field with `${__value.raw }` macro. |
    | `URL Label` | (Optional) add a custom display label to override the value of the `Label name` field. |
    | `Label name` | Add a name for the exemplar traceID property. |

        **Exemplars configuration:**

        | Name              | Description                                                                                                                                                                                                                                                    |

    | ----------------- | -------------------------------------------------------------------------------------------------------------------------------------------------------------------------------------------------------------------------------------------------------------- |
    | **Internal link** | Enable this option if you have an internal link. When enabled, this reveals the data source selector. Select the backend tracing data store for your exemplar data. |
    | **Data source** | _(Visible only if you enable `Internal link`)_ Selects the backend tracing data store for your exemplar data. |
    | **URL** | _(Visible only if you disable `Internal link`)_ Defines the external link's full URL. You can interpolate the value from the field by using the [`${__value.raw}` macro]({{< relref "../..//panels-visualizations/configure-data-links/#value-variables" >}}). |
    | **URL label** | _(Optional)_ Adds a custom display label to override the value of the `Label name` field. |
    | **Label name** | Adds a name for the exemplar traceID property. |

### Provision the data source

You can define and configure the data source in YAML files as part of Grafana's provisioning system.
For more information about provisioning, and for available configuration options, refer to [Provisioning Grafana]({{< relref "../../administration/provisioning/#data-sources" >}}).

#### Provisioning example

```yaml
apiVersion: 1

datasources:
  - name: Prometheus
    type: prometheus
    # Access mode - proxy (server in the UI) or direct (browser in the UI).
    access: proxy
    url: http://localhost:9090
    jsonData:
      httpMethod: POST
      manageAlerts: true
      prometheusType: Prometheus
      prometheusVersion: 2.37.0
<<<<<<< HEAD
      incrementalQuerying: true
      incrementalQueryOverlapWindow: 10m
=======
      cacheLevel: 'High'
>>>>>>> 179bacfe
      exemplarTraceIdDestinations:
        # Field with internal link pointing to data source in Grafana.
        # datasourceUid value can be anything, but it should be unique across all defined data source uids.
        - datasourceUid: my_jaeger_uid
          name: traceID

        # Field with external link.
        - name: traceID
          url: 'http://localhost:3000/explore?orgId=1&left=%5B%22now-1h%22,%22now%22,%22Jaeger%22,%7B%22query%22:%22$${__value.raw}%22%7D%5D'
```

## Query the data source

The Prometheus query editor includes a code editor and visual query builder.

For details, see the [query editor documentation]({{< relref "./query-editor" >}}).

## View Grafana metrics with Prometheus

Grafana exposes metrics for Prometheus on the `/metrics` endpoint.
We also bundle a dashboard within Grafana so you can start viewing your metrics faster.

**To import the bundled dashboard:**

1. Navigate to the data source's [configuration page]({{< relref "#configure-the-data-source" >}}).
1. Select the **Dashboards** tab.

   This displays dashboards for Grafana and Prometheus.

1. Select **Import** for the dashboard to import.

For details about these metrics, refer to [Internal Grafana metrics]({{< relref "../../setup-grafana/set-up-grafana-monitoring/" >}}).

### Amazon Managed Service for Prometheus

The Prometheus data source works with Amazon Managed Service for Prometheus.

If you use an AWS Identity and Access Management (IAM) policy to control access to your Amazon Elasticsearch Service domain, you must use AWS Signature Version 4 (AWS SigV4) to sign all requests to that domain.

For details on AWS SigV4, refer to the [AWS documentation](https://docs.aws.amazon.com/general/latest/gr/signature-version-4.html).

#### AWS Signature Version 4 authentication

> **Note:** Available in Grafana v7.3.5 and higher.

To connect the Prometheus data source to Amazon Managed Service for Prometheus using SigV4 authentication, refer to the AWS guide to [Set up Grafana open source or Grafana Enterprise for use with AMP](https://docs.aws.amazon.com/prometheus/latest/userguide/AMP-onboard-query-standalone-grafana.html).

If you run Grafana in an Amazon EKS cluster, follow the AWS guide to [Query using Grafana running in an Amazon EKS cluster](https://docs.aws.amazon.com/prometheus/latest/userguide/AMP-onboard-query-grafana-7.3.html).

### Configure exemplars

> **Note:** Available in Prometheus v2.26 and higher with Grafana v7.4 and higher.

Grafana 7.4 and higher can show exemplars data alongside a metric both in Explore and in Dashboards.
Exemplars associate higher-cardinality metadata from a specific event with traditional time series data.

{{< figure src="/static/img/docs/v74/exemplars.png" class="docs-image--no-shadow" caption="Screenshot showing the detail window of an Exemplar" >}}

Configure Exemplars in the data source settings by adding external or internal links.

{{< figure src="/static/img/docs/v74/exemplars-setting.png" class="docs-image--no-shadow" caption="Screenshot of the Exemplars configuration" >}}

## Query the data source

You can create queries with the Prometheus data source's query editor.

For details, refer to the [query editor documentation]({{< relref "./query-editor/" >}}).

## Use template variables

Instead of hard-coding details such as server, application, and sensor names in metric queries, you can use variables.
Grafana lists these variables in dropdown select boxes at the top of the dashboard to help you change the data displayed in your dashboard.
Grafana refers to such variables as template variables.

For details, see the [template variables documentation]({{< relref "./template-variables/" >}}).

## Incremental Dashboard Queries (beta)

As of Grafana 9.5, data sources can be configured to query dashboards incrementally, instead of querying the entire duration on each dashboard refresh.
This can be toggled on or off in the datasource configuration or provisioning file (under `incrementalQuerying` in jsonData).
Additionally, the amount of overlap between incremental queries can be configured using the `incrementalQueryOverlapWindow` jsonData field, the default value is 10m (10 minutes).

Increasing the duration of the `incrementalQueryOverlapWindow` will increase the size of every incremental query, but might be helpful for instances that have inconsistent results for recent data.<|MERGE_RESOLUTION|>--- conflicted
+++ resolved
@@ -101,12 +101,9 @@
       manageAlerts: true
       prometheusType: Prometheus
       prometheusVersion: 2.37.0
-<<<<<<< HEAD
+      cacheLevel: 'High'
       incrementalQuerying: true
       incrementalQueryOverlapWindow: 10m
-=======
-      cacheLevel: 'High'
->>>>>>> 179bacfe
       exemplarTraceIdDestinations:
         # Field with internal link pointing to data source in Grafana.
         # datasourceUid value can be anything, but it should be unique across all defined data source uids.
