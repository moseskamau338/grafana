// BETTERER RESULTS V2.
// 
// If this file contains merge conflicts, use `betterer merge` to automatically resolve them:
// https://phenomnomnominal.github.io/betterer/docs/results-file/#merge
//
exports[`better eslint`] = {
  value: `{
    "packages/grafana-data/src/dataframe/ArrayDataFrame.ts:5381": [
      [0, 0, 0, "Unexpected any. Specify a different type.", "0"],
      [0, 0, 0, "Unexpected any. Specify a different type.", "1"],
      [0, 0, 0, "Unexpected any. Specify a different type.", "2"],
      [0, 0, 0, "Unexpected any. Specify a different type.", "3"],
      [0, 0, 0, "Unexpected any. Specify a different type.", "4"],
      [0, 0, 0, "Do not use any type assertions.", "5"],
      [0, 0, 0, "Unexpected any. Specify a different type.", "6"]
    ],
    "packages/grafana-data/src/dataframe/CircularDataFrame.ts:5381": [
      [0, 0, 0, "Unexpected any. Specify a different type.", "0"]
    ],
    "packages/grafana-data/src/dataframe/DataFrameJSON.ts:5381": [
      [0, 0, 0, "Do not use any type assertions.", "0"],
      [0, 0, 0, "Do not use any type assertions.", "1"],
      [0, 0, 0, "Do not use any type assertions.", "2"],
      [0, 0, 0, "Do not use any type assertions.", "3"],
      [0, 0, 0, "Unexpected any. Specify a different type.", "4"]
    ],
    "packages/grafana-data/src/dataframe/DataFrameView.test.ts:5381": [
      [0, 0, 0, "Unexpected any. Specify a different type.", "0"],
      [0, 0, 0, "Unexpected any. Specify a different type.", "1"]
    ],
    "packages/grafana-data/src/dataframe/DataFrameView.ts:5381": [
      [0, 0, 0, "Unexpected any. Specify a different type.", "0"],
      [0, 0, 0, "Do not use any type assertions.", "1"],
      [0, 0, 0, "Do not use any type assertions.", "2"],
      [0, 0, 0, "Do not use any type assertions.", "3"],
      [0, 0, 0, "Unexpected any. Specify a different type.", "4"],
      [0, 0, 0, "Do not use any type assertions.", "5"],
      [0, 0, 0, "Unexpected any. Specify a different type.", "6"],
      [0, 0, 0, "Do not use any type assertions.", "7"],
      [0, 0, 0, "Unexpected any. Specify a different type.", "8"]
    ],
    "packages/grafana-data/src/dataframe/MutableDataFrame.ts:5381": [
      [0, 0, 0, "Unexpected any. Specify a different type.", "0"],
      [0, 0, 0, "Unexpected any. Specify a different type.", "1"],
      [0, 0, 0, "Unexpected any. Specify a different type.", "2"],
      [0, 0, 0, "Unexpected any. Specify a different type.", "3"],
      [0, 0, 0, "Unexpected any. Specify a different type.", "4"],
      [0, 0, 0, "Do not use any type assertions.", "5"],
      [0, 0, 0, "Unexpected any. Specify a different type.", "6"],
      [0, 0, 0, "Unexpected any. Specify a different type.", "7"],
      [0, 0, 0, "Unexpected any. Specify a different type.", "8"],
      [0, 0, 0, "Unexpected any. Specify a different type.", "9"],
      [0, 0, 0, "Unexpected any. Specify a different type.", "10"],
      [0, 0, 0, "Do not use any type assertions.", "11"],
      [0, 0, 0, "Unexpected any. Specify a different type.", "12"],
      [0, 0, 0, "Do not use any type assertions.", "13"],
      [0, 0, 0, "Unexpected any. Specify a different type.", "14"],
      [0, 0, 0, "Unexpected any. Specify a different type.", "15"],
      [0, 0, 0, "Do not use any type assertions.", "16"]
    ],
    "packages/grafana-data/src/dataframe/dimensions.ts:5381": [
      [0, 0, 0, "Unexpected any. Specify a different type.", "0"]
    ],
    "packages/grafana-data/src/dataframe/frameComparisons.ts:5381": [
      [0, 0, 0, "Do not use any type assertions.", "0"]
    ],
    "packages/grafana-data/src/dataframe/processDataFrame.test.ts:5381": [
      [0, 0, 0, "Unexpected any. Specify a different type.", "0"]
    ],
    "packages/grafana-data/src/dataframe/processDataFrame.ts:5381": [
      [0, 0, 0, "Do not use any type assertions.", "0"],
      [0, 0, 0, "Unexpected any. Specify a different type.", "1"],
      [0, 0, 0, "Do not use any type assertions.", "2"],
      [0, 0, 0, "Do not use any type assertions.", "3"],
      [0, 0, 0, "Do not use any type assertions.", "4"],
      [0, 0, 0, "Do not use any type assertions.", "5"],
      [0, 0, 0, "Unexpected any. Specify a different type.", "6"],
      [0, 0, 0, "Do not use any type assertions.", "7"],
      [0, 0, 0, "Do not use any type assertions.", "8"],
      [0, 0, 0, "Do not use any type assertions.", "9"],
      [0, 0, 0, "Unexpected any. Specify a different type.", "10"],
      [0, 0, 0, "Do not use any type assertions.", "11"],
      [0, 0, 0, "Unexpected any. Specify a different type.", "12"],
      [0, 0, 0, "Unexpected any. Specify a different type.", "13"],
      [0, 0, 0, "Do not use any type assertions.", "14"],
      [0, 0, 0, "Do not use any type assertions.", "15"],
      [0, 0, 0, "Unexpected any. Specify a different type.", "16"],
      [0, 0, 0, "Do not use any type assertions.", "17"],
      [0, 0, 0, "Unexpected any. Specify a different type.", "18"],
      [0, 0, 0, "Do not use any type assertions.", "19"],
      [0, 0, 0, "Do not use any type assertions.", "20"],
      [0, 0, 0, "Do not use any type assertions.", "21"],
      [0, 0, 0, "Unexpected any. Specify a different type.", "22"],
      [0, 0, 0, "Unexpected any. Specify a different type.", "23"]
    ],
    "packages/grafana-data/src/datetime/datemath.ts:5381": [
      [0, 0, 0, "Unexpected any. Specify a different type.", "0"],
      [0, 0, 0, "Unexpected any. Specify a different type.", "1"]
    ],
    "packages/grafana-data/src/datetime/durationutil.ts:5381": [
      [0, 0, 0, "Do not use any type assertions.", "0"]
    ],
    "packages/grafana-data/src/datetime/formatter.ts:5381": [
      [0, 0, 0, "Do not use any type assertions.", "0"]
    ],
    "packages/grafana-data/src/datetime/moment_wrapper.ts:5381": [
      [0, 0, 0, "Unexpected any. Specify a different type.", "0"],
      [0, 0, 0, "Do not use any type assertions.", "1"],
      [0, 0, 0, "Do not use any type assertions.", "2"],
      [0, 0, 0, "Do not use any type assertions.", "3"],
      [0, 0, 0, "Do not use any type assertions.", "4"],
      [0, 0, 0, "Do not use any type assertions.", "5"],
      [0, 0, 0, "Do not use any type assertions.", "6"],
      [0, 0, 0, "Do not use any type assertions.", "7"],
      [0, 0, 0, "Do not use any type assertions.", "8"]
    ],
    "packages/grafana-data/src/datetime/parser.ts:5381": [
      [0, 0, 0, "Do not use any type assertions.", "0"],
      [0, 0, 0, "Do not use any type assertions.", "1"],
      [0, 0, 0, "Do not use any type assertions.", "2"],
      [0, 0, 0, "Do not use any type assertions.", "3"],
      [0, 0, 0, "Do not use any type assertions.", "4"],
      [0, 0, 0, "Do not use any type assertions.", "5"],
      [0, 0, 0, "Do not use any type assertions.", "6"],
      [0, 0, 0, "Do not use any type assertions.", "7"],
      [0, 0, 0, "Do not use any type assertions.", "8"]
    ],
    "packages/grafana-data/src/datetime/rangeutil.ts:5381": [
      [0, 0, 0, "Unexpected any. Specify a different type.", "0"],
      [0, 0, 0, "Do not use any type assertions.", "1"],
      [0, 0, 0, "Do not use any type assertions.", "2"],
      [0, 0, 0, "Unexpected any. Specify a different type.", "3"]
    ],
    "packages/grafana-data/src/datetime/timezones.ts:5381": [
      [0, 0, 0, "Do not use any type assertions.", "0"],
      [0, 0, 0, "Do not use any type assertions.", "1"]
    ],
    "packages/grafana-data/src/events/EventBus.test.ts:5381": [
      [0, 0, 0, "Unexpected any. Specify a different type.", "0"]
    ],
    "packages/grafana-data/src/events/EventBus.ts:5381": [
      [0, 0, 0, "Unexpected any. Specify a different type.", "0"],
      [0, 0, 0, "Unexpected any. Specify a different type.", "1"],
      [0, 0, 0, "Do not use any type assertions.", "2"],
      [0, 0, 0, "Unexpected any. Specify a different type.", "3"],
      [0, 0, 0, "Do not use any type assertions.", "4"]
    ],
    "packages/grafana-data/src/events/common.ts:5381": [
      [0, 0, 0, "Unexpected any. Specify a different type.", "0"],
      [0, 0, 0, "Unexpected any. Specify a different type.", "1"]
    ],
    "packages/grafana-data/src/events/types.ts:5381": [
      [0, 0, 0, "Unexpected any. Specify a different type.", "0"],
      [0, 0, 0, "Unexpected any. Specify a different type.", "1"],
      [0, 0, 0, "Unexpected any. Specify a different type.", "2"],
      [0, 0, 0, "Unexpected any. Specify a different type.", "3"],
      [0, 0, 0, "Unexpected any. Specify a different type.", "4"]
    ],
    "packages/grafana-data/src/field/displayProcessor.ts:5381": [
      [0, 0, 0, "Do not use any type assertions.", "0"],
      [0, 0, 0, "Do not use any type assertions.", "1"],
      [0, 0, 0, "Do not use any type assertions.", "2"],
      [0, 0, 0, "Unexpected any. Specify a different type.", "3"]
    ],
    "packages/grafana-data/src/field/fieldOverrides.ts:5381": [
      [0, 0, 0, "Unexpected any. Specify a different type.", "0"],
      [0, 0, 0, "Unexpected any. Specify a different type.", "1"],
      [0, 0, 0, "Unexpected any. Specify a different type.", "2"],
      [0, 0, 0, "Unexpected any. Specify a different type.", "3"],
      [0, 0, 0, "Do not use any type assertions.", "4"],
      [0, 0, 0, "Unexpected any. Specify a different type.", "5"]
    ],
    "packages/grafana-data/src/field/overrides/processors.ts:5381": [
      [0, 0, 0, "Unexpected any. Specify a different type.", "0"],
      [0, 0, 0, "Unexpected any. Specify a different type.", "1"],
      [0, 0, 0, "Unexpected any. Specify a different type.", "2"],
      [0, 0, 0, "Unexpected any. Specify a different type.", "3"],
      [0, 0, 0, "Do not use any type assertions.", "4"],
      [0, 0, 0, "Unexpected any. Specify a different type.", "5"],
      [0, 0, 0, "Do not use any type assertions.", "6"],
      [0, 0, 0, "Unexpected any. Specify a different type.", "7"],
      [0, 0, 0, "Unexpected any. Specify a different type.", "8"],
      [0, 0, 0, "Unexpected any. Specify a different type.", "9"],
      [0, 0, 0, "Unexpected any. Specify a different type.", "10"],
      [0, 0, 0, "Do not use any type assertions.", "11"]
    ],
    "packages/grafana-data/src/field/scale.ts:5381": [
      [0, 0, 0, "Do not use any type assertions.", "0"],
      [0, 0, 0, "Do not use any type assertions.", "1"],
      [0, 0, 0, "Do not use any type assertions.", "2"],
      [0, 0, 0, "Do not use any type assertions.", "3"]
    ],
    "packages/grafana-data/src/field/standardFieldConfigEditorRegistry.ts:5381": [
      [0, 0, 0, "Unexpected any. Specify a different type.", "0"],
      [0, 0, 0, "Unexpected any. Specify a different type.", "1"],
      [0, 0, 0, "Unexpected any. Specify a different type.", "2"],
      [0, 0, 0, "Unexpected any. Specify a different type.", "3"],
      [0, 0, 0, "Unexpected any. Specify a different type.", "4"],
      [0, 0, 0, "Unexpected any. Specify a different type.", "5"],
      [0, 0, 0, "Unexpected any. Specify a different type.", "6"],
      [0, 0, 0, "Unexpected any. Specify a different type.", "7"]
    ],
    "packages/grafana-data/src/field/templateProxies.ts:5381": [
      [0, 0, 0, "Unexpected any. Specify a different type.", "0"]
    ],
    "packages/grafana-data/src/geo/layer.ts:5381": [
      [0, 0, 0, "Unexpected any. Specify a different type.", "0"]
    ],
    "packages/grafana-data/src/panel/PanelPlugin.ts:5381": [
      [0, 0, 0, "Unexpected any. Specify a different type.", "0"],
      [0, 0, 0, "Unexpected any. Specify a different type.", "1"],
      [0, 0, 0, "Unexpected any. Specify a different type.", "2"],
      [0, 0, 0, "Unexpected any. Specify a different type.", "3"],
      [0, 0, 0, "Unexpected any. Specify a different type.", "4"],
      [0, 0, 0, "Unexpected any. Specify a different type.", "5"],
      [0, 0, 0, "Do not use any type assertions.", "6"],
      [0, 0, 0, "Do not use any type assertions.", "7"]
    ],
    "packages/grafana-data/src/panel/getPanelOptionsWithDefaults.ts:5381": [
      [0, 0, 0, "Unexpected any. Specify a different type.", "0"],
      [0, 0, 0, "Unexpected any. Specify a different type.", "1"],
      [0, 0, 0, "Unexpected any. Specify a different type.", "2"],
      [0, 0, 0, "Unexpected any. Specify a different type.", "3"],
      [0, 0, 0, "Unexpected any. Specify a different type.", "4"],
      [0, 0, 0, "Unexpected any. Specify a different type.", "5"],
      [0, 0, 0, "Unexpected any. Specify a different type.", "6"],
      [0, 0, 0, "Unexpected any. Specify a different type.", "7"],
      [0, 0, 0, "Do not use any type assertions.", "8"],
      [0, 0, 0, "Unexpected any. Specify a different type.", "9"],
      [0, 0, 0, "Do not use any type assertions.", "10"]
    ],
    "packages/grafana-data/src/panel/registryFactories.ts:5381": [
      [0, 0, 0, "Do not use any type assertions.", "0"],
      [0, 0, 0, "Do not use any type assertions.", "1"],
      [0, 0, 0, "Do not use any type assertions.", "2"]
    ],
    "packages/grafana-data/src/text/text.ts:5381": [
      [0, 0, 0, "Do not use any type assertions.", "0"]
    ],
    "packages/grafana-data/src/themes/colorManipulator.ts:5381": [
      [0, 0, 0, "Unexpected any. Specify a different type.", "0"],
      [0, 0, 0, "Unexpected any. Specify a different type.", "1"],
      [0, 0, 0, "Unexpected any. Specify a different type.", "2"]
    ],
    "packages/grafana-data/src/themes/createColors.ts:5381": [
      [0, 0, 0, "Do not use any type assertions.", "0"]
    ],
    "packages/grafana-data/src/transformations/fieldReducer.ts:5381": [
      [0, 0, 0, "Unexpected any. Specify a different type.", "0"]
    ],
    "packages/grafana-data/src/transformations/matchers/predicates.ts:5381": [
      [0, 0, 0, "Unexpected any. Specify a different type.", "0"],
      [0, 0, 0, "Unexpected any. Specify a different type.", "1"],
      [0, 0, 0, "Unexpected any. Specify a different type.", "2"],
      [0, 0, 0, "Unexpected any. Specify a different type.", "3"],
      [0, 0, 0, "Unexpected any. Specify a different type.", "4"],
      [0, 0, 0, "Unexpected any. Specify a different type.", "5"],
      [0, 0, 0, "Unexpected any. Specify a different type.", "6"],
      [0, 0, 0, "Unexpected any. Specify a different type.", "7"]
    ],
    "packages/grafana-data/src/transformations/matchers/valueMatchers/types.ts:5381": [
      [0, 0, 0, "Unexpected any. Specify a different type.", "0"],
      [0, 0, 0, "Unexpected any. Specify a different type.", "1"]
    ],
    "packages/grafana-data/src/transformations/standardTransformersRegistry.ts:5381": [
      [0, 0, 0, "Unexpected any. Specify a different type.", "0"]
    ],
    "packages/grafana-data/src/transformations/transformDataFrame.ts:5381": [
      [0, 0, 0, "Unexpected any. Specify a different type.", "0"]
    ],
    "packages/grafana-data/src/transformations/transformers/calculateField.ts:5381": [
      [0, 0, 0, "Do not use any type assertions.", "0"],
      [0, 0, 0, "Do not use any type assertions.", "1"]
    ],
    "packages/grafana-data/src/transformations/transformers/ensureColumns.ts:5381": [
      [0, 0, 0, "Unexpected any. Specify a different type.", "0"]
    ],
    "packages/grafana-data/src/transformations/transformers/groupBy.ts:5381": [
      [0, 0, 0, "Unexpected any. Specify a different type.", "0"]
    ],
    "packages/grafana-data/src/transformations/transformers/groupingToMatrix.ts:5381": [
      [0, 0, 0, "Unexpected any. Specify a different type.", "0"],
      [0, 0, 0, "Unexpected any. Specify a different type.", "1"]
    ],
    "packages/grafana-data/src/transformations/transformers/histogram.ts:5381": [
      [0, 0, 0, "Do not use any type assertions.", "0"],
      [0, 0, 0, "Unexpected any. Specify a different type.", "1"],
      [0, 0, 0, "Unexpected any. Specify a different type.", "2"],
      [0, 0, 0, "Unexpected any. Specify a different type.", "3"]
    ],
    "packages/grafana-data/src/transformations/transformers/merge.ts:5381": [
      [0, 0, 0, "Unexpected any. Specify a different type.", "0"],
      [0, 0, 0, "Unexpected any. Specify a different type.", "1"],
      [0, 0, 0, "Unexpected any. Specify a different type.", "2"],
      [0, 0, 0, "Unexpected any. Specify a different type.", "3"],
      [0, 0, 0, "Unexpected any. Specify a different type.", "4"]
    ],
    "packages/grafana-data/src/transformations/transformers/reduce.ts:5381": [
      [0, 0, 0, "Unexpected any. Specify a different type.", "0"],
      [0, 0, 0, "Unexpected any. Specify a different type.", "1"],
      [0, 0, 0, "Do not use any type assertions.", "2"],
      [0, 0, 0, "Do not use any type assertions.", "3"]
    ],
    "packages/grafana-data/src/types/OptionsUIRegistryBuilder.ts:5381": [
      [0, 0, 0, "Unexpected any. Specify a different type.", "0"],
      [0, 0, 0, "Unexpected any. Specify a different type.", "1"],
      [0, 0, 0, "Unexpected any. Specify a different type.", "2"],
      [0, 0, 0, "Unexpected any. Specify a different type.", "3"],
      [0, 0, 0, "Unexpected any. Specify a different type.", "4"],
      [0, 0, 0, "Unexpected any. Specify a different type.", "5"],
      [0, 0, 0, "Unexpected any. Specify a different type.", "6"]
    ],
    "packages/grafana-data/src/types/ScopedVars.ts:5381": [
      [0, 0, 0, "Unexpected any. Specify a different type.", "0"],
      [0, 0, 0, "Unexpected any. Specify a different type.", "1"]
    ],
    "packages/grafana-data/src/types/annotations.ts:5381": [
      [0, 0, 0, "Unexpected any. Specify a different type.", "0"],
      [0, 0, 0, "Unexpected any. Specify a different type.", "1"],
      [0, 0, 0, "Unexpected any. Specify a different type.", "2"],
      [0, 0, 0, "Unexpected any. Specify a different type.", "3"],
      [0, 0, 0, "Unexpected any. Specify a different type.", "4"],
      [0, 0, 0, "Unexpected any. Specify a different type.", "5"]
    ],
    "packages/grafana-data/src/types/app.ts:5381": [
      [0, 0, 0, "Unexpected any. Specify a different type.", "0"],
      [0, 0, 0, "Do not use any type assertions.", "1"],
      [0, 0, 0, "Do not use any type assertions.", "2"]
    ],
    "packages/grafana-data/src/types/config.ts:5381": [
      [0, 0, 0, "Unexpected any. Specify a different type.", "0"]
    ],
    "packages/grafana-data/src/types/dashboard.ts:5381": [
      [0, 0, 0, "Unexpected any. Specify a different type.", "0"],
      [0, 0, 0, "Unexpected any. Specify a different type.", "1"],
      [0, 0, 0, "Unexpected any. Specify a different type.", "2"]
    ],
    "packages/grafana-data/src/types/data.ts:5381": [
      [0, 0, 0, "Unexpected any. Specify a different type.", "0"],
      [0, 0, 0, "Unexpected any. Specify a different type.", "1"],
      [0, 0, 0, "Unexpected any. Specify a different type.", "2"],
      [0, 0, 0, "Unexpected any. Specify a different type.", "3"]
    ],
    "packages/grafana-data/src/types/dataFrame.ts:5381": [
      [0, 0, 0, "Unexpected any. Specify a different type.", "0"],
      [0, 0, 0, "Unexpected any. Specify a different type.", "1"],
      [0, 0, 0, "Unexpected any. Specify a different type.", "2"],
      [0, 0, 0, "Unexpected any. Specify a different type.", "3"]
    ],
    "packages/grafana-data/src/types/dataLink.ts:5381": [
      [0, 0, 0, "Unexpected any. Specify a different type.", "0"],
      [0, 0, 0, "Unexpected any. Specify a different type.", "1"],
      [0, 0, 0, "Unexpected any. Specify a different type.", "2"],
      [0, 0, 0, "Unexpected any. Specify a different type.", "3"],
      [0, 0, 0, "Unexpected any. Specify a different type.", "4"],
      [0, 0, 0, "Unexpected any. Specify a different type.", "5"],
      [0, 0, 0, "Unexpected any. Specify a different type.", "6"]
    ],
    "packages/grafana-data/src/types/datasource.ts:5381": [
      [0, 0, 0, "Unexpected any. Specify a different type.", "0"],
      [0, 0, 0, "Unexpected any. Specify a different type.", "1"],
      [0, 0, 0, "Unexpected any. Specify a different type.", "2"],
      [0, 0, 0, "Unexpected any. Specify a different type.", "3"],
      [0, 0, 0, "Unexpected any. Specify a different type.", "4"],
      [0, 0, 0, "Unexpected any. Specify a different type.", "5"],
      [0, 0, 0, "Unexpected any. Specify a different type.", "6"],
      [0, 0, 0, "Unexpected any. Specify a different type.", "7"],
      [0, 0, 0, "Unexpected any. Specify a different type.", "8"],
      [0, 0, 0, "Unexpected any. Specify a different type.", "9"],
      [0, 0, 0, "Unexpected any. Specify a different type.", "10"],
      [0, 0, 0, "Unexpected any. Specify a different type.", "11"],
      [0, 0, 0, "Unexpected any. Specify a different type.", "12"],
      [0, 0, 0, "Unexpected any. Specify a different type.", "13"],
      [0, 0, 0, "Unexpected any. Specify a different type.", "14"],
      [0, 0, 0, "Unexpected any. Specify a different type.", "15"],
      [0, 0, 0, "Unexpected any. Specify a different type.", "16"],
      [0, 0, 0, "Unexpected any. Specify a different type.", "17"],
      [0, 0, 0, "Unexpected any. Specify a different type.", "18"],
      [0, 0, 0, "Unexpected any. Specify a different type.", "19"],
      [0, 0, 0, "Unexpected any. Specify a different type.", "20"],
      [0, 0, 0, "Unexpected any. Specify a different type.", "21"],
      [0, 0, 0, "Unexpected any. Specify a different type.", "22"],
      [0, 0, 0, "Unexpected any. Specify a different type.", "23"],
      [0, 0, 0, "Unexpected any. Specify a different type.", "24"],
      [0, 0, 0, "Unexpected any. Specify a different type.", "25"],
      [0, 0, 0, "Unexpected any. Specify a different type.", "26"],
      [0, 0, 0, "Unexpected any. Specify a different type.", "27"],
      [0, 0, 0, "Unexpected any. Specify a different type.", "28"],
      [0, 0, 0, "Unexpected any. Specify a different type.", "29"]
    ],
    "packages/grafana-data/src/types/explore.ts:5381": [
      [0, 0, 0, "Unexpected any. Specify a different type.", "0"],
      [0, 0, 0, "Unexpected any. Specify a different type.", "1"]
    ],
    "packages/grafana-data/src/types/fieldOverrides.ts:5381": [
      [0, 0, 0, "Unexpected any. Specify a different type.", "0"],
      [0, 0, 0, "Do not use any type assertions.", "1"],
      [0, 0, 0, "Do not use any type assertions.", "2"],
      [0, 0, 0, "Unexpected any. Specify a different type.", "3"],
      [0, 0, 0, "Unexpected any. Specify a different type.", "4"],
      [0, 0, 0, "Unexpected any. Specify a different type.", "5"],
      [0, 0, 0, "Unexpected any. Specify a different type.", "6"],
      [0, 0, 0, "Unexpected any. Specify a different type.", "7"],
      [0, 0, 0, "Unexpected any. Specify a different type.", "8"],
      [0, 0, 0, "Unexpected any. Specify a different type.", "9"],
      [0, 0, 0, "Unexpected any. Specify a different type.", "10"],
      [0, 0, 0, "Unexpected any. Specify a different type.", "11"],
      [0, 0, 0, "Unexpected any. Specify a different type.", "12"]
    ],
    "packages/grafana-data/src/types/flot.ts:5381": [
      [0, 0, 0, "Unexpected any. Specify a different type.", "0"]
    ],
    "packages/grafana-data/src/types/graph.ts:5381": [
      [0, 0, 0, "Unexpected any. Specify a different type.", "0"],
      [0, 0, 0, "Unexpected any. Specify a different type.", "1"],
      [0, 0, 0, "Unexpected any. Specify a different type.", "2"]
    ],
    "packages/grafana-data/src/types/legacyEvents.ts:5381": [
      [0, 0, 0, "Unexpected any. Specify a different type.", "0"],
      [0, 0, 0, "Unexpected any. Specify a different type.", "1"]
    ],
    "packages/grafana-data/src/types/live.ts:5381": [
      [0, 0, 0, "Unexpected any. Specify a different type.", "0"],
      [0, 0, 0, "Unexpected any. Specify a different type.", "1"],
      [0, 0, 0, "Unexpected any. Specify a different type.", "2"],
      [0, 0, 0, "Unexpected any. Specify a different type.", "3"],
      [0, 0, 0, "Unexpected any. Specify a different type.", "4"],
      [0, 0, 0, "Unexpected any. Specify a different type.", "5"],
      [0, 0, 0, "Unexpected any. Specify a different type.", "6"],
      [0, 0, 0, "Do not use any type assertions.", "7"],
      [0, 0, 0, "Do not use any type assertions.", "8"]
    ],
    "packages/grafana-data/src/types/logs.ts:5381": [
      [0, 0, 0, "Do not use any type assertions.", "0"],
      [0, 0, 0, "Do not use any type assertions.", "1"],
      [0, 0, 0, "Do not use any type assertions.", "2"]
    ],
    "packages/grafana-data/src/types/logsVolume.ts:5381": [
      [0, 0, 0, "Do not use any type assertions.", "0"]
    ],
    "packages/grafana-data/src/types/options.ts:5381": [
      [0, 0, 0, "Unexpected any. Specify a different type.", "0"],
      [0, 0, 0, "Unexpected any. Specify a different type.", "1"]
    ],
    "packages/grafana-data/src/types/panel.ts:5381": [
      [0, 0, 0, "Unexpected any. Specify a different type.", "0"],
      [0, 0, 0, "Unexpected any. Specify a different type.", "1"],
      [0, 0, 0, "Unexpected any. Specify a different type.", "2"],
      [0, 0, 0, "Unexpected any. Specify a different type.", "3"],
      [0, 0, 0, "Unexpected any. Specify a different type.", "4"],
      [0, 0, 0, "Unexpected any. Specify a different type.", "5"],
      [0, 0, 0, "Unexpected any. Specify a different type.", "6"],
      [0, 0, 0, "Unexpected any. Specify a different type.", "7"],
      [0, 0, 0, "Unexpected any. Specify a different type.", "8"],
      [0, 0, 0, "Unexpected any. Specify a different type.", "9"],
      [0, 0, 0, "Unexpected any. Specify a different type.", "10"],
      [0, 0, 0, "Unexpected any. Specify a different type.", "11"],
      [0, 0, 0, "Unexpected any. Specify a different type.", "12"],
      [0, 0, 0, "Unexpected any. Specify a different type.", "13"]
    ],
    "packages/grafana-data/src/types/plugin.ts:5381": [
      [0, 0, 0, "Unexpected any. Specify a different type.", "0"],
      [0, 0, 0, "Unexpected any. Specify a different type.", "1"],
      [0, 0, 0, "Do not use any type assertions.", "2"]
    ],
    "packages/grafana-data/src/types/query.ts:5381": [
      [0, 0, 0, "Do not use any type assertions.", "0"],
      [0, 0, 0, "Do not use any type assertions.", "1"]
    ],
    "packages/grafana-data/src/types/select.ts:5381": [
      [0, 0, 0, "Unexpected any. Specify a different type.", "0"],
      [0, 0, 0, "Unexpected any. Specify a different type.", "1"],
      [0, 0, 0, "Unexpected any. Specify a different type.", "2"]
    ],
    "packages/grafana-data/src/types/templateVars.ts:5381": [
      [0, 0, 0, "Unexpected any. Specify a different type.", "0"],
      [0, 0, 0, "Unexpected any. Specify a different type.", "1"]
    ],
    "packages/grafana-data/src/types/trace.ts:5381": [
      [0, 0, 0, "Unexpected any. Specify a different type.", "0"]
    ],
    "packages/grafana-data/src/types/transformations.ts:5381": [
      [0, 0, 0, "Unexpected any. Specify a different type.", "0"],
      [0, 0, 0, "Unexpected any. Specify a different type.", "1"],
      [0, 0, 0, "Unexpected any. Specify a different type.", "2"],
      [0, 0, 0, "Unexpected any. Specify a different type.", "3"],
      [0, 0, 0, "Unexpected any. Specify a different type.", "4"]
    ],
    "packages/grafana-data/src/types/variables.ts:5381": [
      [0, 0, 0, "Unexpected any. Specify a different type.", "0"]
    ],
    "packages/grafana-data/src/types/vector.ts:5381": [
      [0, 0, 0, "Unexpected any. Specify a different type.", "0"],
      [0, 0, 0, "Unexpected any. Specify a different type.", "1"],
      [0, 0, 0, "Unexpected any. Specify a different type.", "2"]
    ],
    "packages/grafana-data/src/utils/OptionsUIBuilders.ts:5381": [
      [0, 0, 0, "Unexpected any. Specify a different type.", "0"],
      [0, 0, 0, "Unexpected any. Specify a different type.", "1"],
      [0, 0, 0, "Do not use any type assertions.", "2"],
      [0, 0, 0, "Unexpected any. Specify a different type.", "3"],
      [0, 0, 0, "Do not use any type assertions.", "4"],
      [0, 0, 0, "Unexpected any. Specify a different type.", "5"],
      [0, 0, 0, "Do not use any type assertions.", "6"],
      [0, 0, 0, "Unexpected any. Specify a different type.", "7"],
      [0, 0, 0, "Do not use any type assertions.", "8"],
      [0, 0, 0, "Unexpected any. Specify a different type.", "9"],
      [0, 0, 0, "Do not use any type assertions.", "10"],
      [0, 0, 0, "Unexpected any. Specify a different type.", "11"],
      [0, 0, 0, "Do not use any type assertions.", "12"],
      [0, 0, 0, "Unexpected any. Specify a different type.", "13"],
      [0, 0, 0, "Do not use any type assertions.", "14"],
      [0, 0, 0, "Unexpected any. Specify a different type.", "15"],
      [0, 0, 0, "Do not use any type assertions.", "16"],
      [0, 0, 0, "Unexpected any. Specify a different type.", "17"],
      [0, 0, 0, "Unexpected any. Specify a different type.", "18"],
      [0, 0, 0, "Do not use any type assertions.", "19"],
      [0, 0, 0, "Unexpected any. Specify a different type.", "20"],
      [0, 0, 0, "Do not use any type assertions.", "21"],
      [0, 0, 0, "Unexpected any. Specify a different type.", "22"],
      [0, 0, 0, "Unexpected any. Specify a different type.", "23"],
      [0, 0, 0, "Do not use any type assertions.", "24"],
      [0, 0, 0, "Unexpected any. Specify a different type.", "25"],
      [0, 0, 0, "Do not use any type assertions.", "26"],
      [0, 0, 0, "Unexpected any. Specify a different type.", "27"],
      [0, 0, 0, "Unexpected any. Specify a different type.", "28"],
      [0, 0, 0, "Do not use any type assertions.", "29"],
      [0, 0, 0, "Unexpected any. Specify a different type.", "30"],
      [0, 0, 0, "Do not use any type assertions.", "31"],
      [0, 0, 0, "Unexpected any. Specify a different type.", "32"],
      [0, 0, 0, "Unexpected any. Specify a different type.", "33"],
      [0, 0, 0, "Do not use any type assertions.", "34"],
      [0, 0, 0, "Unexpected any. Specify a different type.", "35"],
      [0, 0, 0, "Do not use any type assertions.", "36"],
      [0, 0, 0, "Unexpected any. Specify a different type.", "37"],
      [0, 0, 0, "Unexpected any. Specify a different type.", "38"],
      [0, 0, 0, "Do not use any type assertions.", "39"],
      [0, 0, 0, "Unexpected any. Specify a different type.", "40"],
      [0, 0, 0, "Do not use any type assertions.", "41"],
      [0, 0, 0, "Unexpected any. Specify a different type.", "42"],
      [0, 0, 0, "Unexpected any. Specify a different type.", "43"],
      [0, 0, 0, "Unexpected any. Specify a different type.", "44"],
      [0, 0, 0, "Unexpected any. Specify a different type.", "45"],
      [0, 0, 0, "Unexpected any. Specify a different type.", "46"],
      [0, 0, 0, "Unexpected any. Specify a different type.", "47"],
      [0, 0, 0, "Unexpected any. Specify a different type.", "48"],
      [0, 0, 0, "Unexpected any. Specify a different type.", "49"],
      [0, 0, 0, "Unexpected any. Specify a different type.", "50"],
      [0, 0, 0, "Unexpected any. Specify a different type.", "51"],
      [0, 0, 0, "Unexpected any. Specify a different type.", "52"],
      [0, 0, 0, "Unexpected any. Specify a different type.", "53"],
      [0, 0, 0, "Unexpected any. Specify a different type.", "54"],
      [0, 0, 0, "Unexpected any. Specify a different type.", "55"],
      [0, 0, 0, "Do not use any type assertions.", "56"],
      [0, 0, 0, "Unexpected any. Specify a different type.", "57"],
      [0, 0, 0, "Do not use any type assertions.", "58"],
      [0, 0, 0, "Unexpected any. Specify a different type.", "59"],
      [0, 0, 0, "Do not use any type assertions.", "60"],
      [0, 0, 0, "Unexpected any. Specify a different type.", "61"],
      [0, 0, 0, "Do not use any type assertions.", "62"],
      [0, 0, 0, "Unexpected any. Specify a different type.", "63"],
      [0, 0, 0, "Do not use any type assertions.", "64"],
      [0, 0, 0, "Unexpected any. Specify a different type.", "65"],
      [0, 0, 0, "Do not use any type assertions.", "66"],
      [0, 0, 0, "Unexpected any. Specify a different type.", "67"],
      [0, 0, 0, "Do not use any type assertions.", "68"],
      [0, 0, 0, "Unexpected any. Specify a different type.", "69"],
      [0, 0, 0, "Unexpected any. Specify a different type.", "70"],
      [0, 0, 0, "Do not use any type assertions.", "71"],
      [0, 0, 0, "Unexpected any. Specify a different type.", "72"],
      [0, 0, 0, "Unexpected any. Specify a different type.", "73"],
      [0, 0, 0, "Do not use any type assertions.", "74"],
      [0, 0, 0, "Unexpected any. Specify a different type.", "75"],
      [0, 0, 0, "Unexpected any. Specify a different type.", "76"],
      [0, 0, 0, "Do not use any type assertions.", "77"],
      [0, 0, 0, "Unexpected any. Specify a different type.", "78"],
      [0, 0, 0, "Unexpected any. Specify a different type.", "79"],
      [0, 0, 0, "Do not use any type assertions.", "80"],
      [0, 0, 0, "Unexpected any. Specify a different type.", "81"],
      [0, 0, 0, "Unexpected any. Specify a different type.", "82"],
      [0, 0, 0, "Do not use any type assertions.", "83"],
      [0, 0, 0, "Unexpected any. Specify a different type.", "84"],
      [0, 0, 0, "Unexpected any. Specify a different type.", "85"],
      [0, 0, 0, "Do not use any type assertions.", "86"],
      [0, 0, 0, "Unexpected any. Specify a different type.", "87"]
    ],
    "packages/grafana-data/src/utils/Registry.ts:5381": [
      [0, 0, 0, "Unexpected any. Specify a different type.", "0"]
    ],
    "packages/grafana-data/src/utils/arrayUtils.ts:5381": [
      [0, 0, 0, "Unexpected any. Specify a different type.", "0"],
      [0, 0, 0, "Unexpected any. Specify a different type.", "1"]
    ],
    "packages/grafana-data/src/utils/csv.ts:5381": [
      [0, 0, 0, "Do not use any type assertions.", "0"],
      [0, 0, 0, "Unexpected any. Specify a different type.", "1"],
      [0, 0, 0, "Do not use any type assertions.", "2"],
      [0, 0, 0, "Do not use any type assertions.", "3"],
      [0, 0, 0, "Unexpected any. Specify a different type.", "4"]
    ],
    "packages/grafana-data/src/utils/dataLinks.ts:5381": [
      [0, 0, 0, "Unexpected any. Specify a different type.", "0"]
    ],
    "packages/grafana-data/src/utils/datasource.ts:5381": [
      [0, 0, 0, "Unexpected any. Specify a different type.", "0"],
      [0, 0, 0, "Unexpected any. Specify a different type.", "1"],
      [0, 0, 0, "Unexpected any. Specify a different type.", "2"],
      [0, 0, 0, "Do not use any type assertions.", "3"],
      [0, 0, 0, "Do not use any type assertions.", "4"]
    ],
    "packages/grafana-data/src/utils/fieldParser.ts:5381": [
      [0, 0, 0, "Unexpected any. Specify a different type.", "0"]
    ],
    "packages/grafana-data/src/utils/flotPairs.ts:5381": [
      [0, 0, 0, "Unexpected any. Specify a different type.", "0"]
    ],
    "packages/grafana-data/src/utils/location.ts:5381": [
      [0, 0, 0, "Do not use any type assertions.", "0"],
      [0, 0, 0, "Unexpected any. Specify a different type.", "1"],
      [0, 0, 0, "Unexpected any. Specify a different type.", "2"],
      [0, 0, 0, "Unexpected any. Specify a different type.", "3"]
    ],
    "packages/grafana-data/src/utils/logs.ts:5381": [
      [0, 0, 0, "Do not use any type assertions.", "0"],
      [0, 0, 0, "Do not use any type assertions.", "1"]
    ],
    "packages/grafana-data/src/utils/testdata/testTheme.ts:5381": [
      [0, 0, 0, "Do not use any type assertions.", "0"],
      [0, 0, 0, "Do not use any type assertions.", "1"]
    ],
    "packages/grafana-data/src/utils/url.ts:5381": [
      [0, 0, 0, "Unexpected any. Specify a different type.", "0"],
      [0, 0, 0, "Unexpected any. Specify a different type.", "1"],
      [0, 0, 0, "Unexpected any. Specify a different type.", "2"],
      [0, 0, 0, "Unexpected any. Specify a different type.", "3"],
      [0, 0, 0, "Unexpected any. Specify a different type.", "4"],
      [0, 0, 0, "Do not use any type assertions.", "5"],
      [0, 0, 0, "Unexpected any. Specify a different type.", "6"],
      [0, 0, 0, "Unexpected any. Specify a different type.", "7"],
      [0, 0, 0, "Do not use any type assertions.", "8"],
      [0, 0, 0, "Unexpected any. Specify a different type.", "9"]
    ],
    "packages/grafana-data/src/utils/valueMappings.ts:5381": [
      [0, 0, 0, "Unexpected any. Specify a different type.", "0"],
      [0, 0, 0, "Do not use any type assertions.", "1"],
      [0, 0, 0, "Do not use any type assertions.", "2"],
      [0, 0, 0, "Do not use any type assertions.", "3"],
      [0, 0, 0, "Unexpected any. Specify a different type.", "4"],
      [0, 0, 0, "Do not use any type assertions.", "5"],
      [0, 0, 0, "Unexpected any. Specify a different type.", "6"],
      [0, 0, 0, "Unexpected any. Specify a different type.", "7"],
      [0, 0, 0, "Do not use any type assertions.", "8"],
      [0, 0, 0, "Unexpected any. Specify a different type.", "9"],
      [0, 0, 0, "Unexpected any. Specify a different type.", "10"]
    ],
    "packages/grafana-data/src/vector/AppendedVectors.ts:5381": [
      [0, 0, 0, "Unexpected any. Specify a different type.", "0"],
      [0, 0, 0, "Do not use any type assertions.", "1"],
      [0, 0, 0, "Do not use any type assertions.", "2"]
    ],
    "packages/grafana-data/src/vector/ArrayVector.ts:5381": [
      [0, 0, 0, "Unexpected any. Specify a different type.", "0"]
    ],
    "packages/grafana-data/src/vector/CircularVector.ts:5381": [
      [0, 0, 0, "Unexpected any. Specify a different type.", "0"]
    ],
    "packages/grafana-data/src/vector/ConstantVector.ts:5381": [
      [0, 0, 0, "Unexpected any. Specify a different type.", "0"]
    ],
    "packages/grafana-data/src/vector/FormattedVector.ts:5381": [
      [0, 0, 0, "Unexpected any. Specify a different type.", "0"]
    ],
    "packages/grafana-data/src/vector/FunctionalVector.ts:5381": [
      [0, 0, 0, "Unexpected any. Specify a different type.", "0"],
      [0, 0, 0, "Unexpected any. Specify a different type.", "1"]
    ],
    "packages/grafana-data/src/vector/SortedVector.ts:5381": [
      [0, 0, 0, "Unexpected any. Specify a different type.", "0"]
    ],
    "packages/grafana-data/test/__mocks__/pluginMocks.ts:5381": [
      [0, 0, 0, "Unexpected any. Specify a different type.", "0"]
    ],
    "packages/grafana-e2e/cypress/plugins/benchmark/formatting.ts:5381": [
      [0, 0, 0, "Do not use any type assertions.", "0"],
      [0, 0, 0, "Unexpected any. Specify a different type.", "1"],
      [0, 0, 0, "Unexpected any. Specify a different type.", "2"],
      [0, 0, 0, "Do not use any type assertions.", "3"],
      [0, 0, 0, "Do not use any type assertions.", "4"],
      [0, 0, 0, "Do not use any type assertions.", "5"],
      [0, 0, 0, "Do not use any type assertions.", "6"]
    ],
    "packages/grafana-e2e/cypress/support/commands.ts:5381": [
      [0, 0, 0, "Unexpected any. Specify a different type.", "0"]
    ],
    "packages/grafana-e2e/cypress/support/index.d.ts:5381": [
      [0, 0, 0, "Unexpected any. Specify a different type.", "0"]
    ],
    "packages/grafana-e2e/src/flows/addDashboard.ts:5381": [
      [0, 0, 0, "Unexpected any. Specify a different type.", "0"],
      [0, 0, 0, "Do not use any type assertions.", "1"]
    ],
    "packages/grafana-e2e/src/flows/addDataSource.ts:5381": [
      [0, 0, 0, "Unexpected any. Specify a different type.", "0"],
      [0, 0, 0, "Do not use any type assertions.", "1"]
    ],
    "packages/grafana-e2e/src/flows/addPanel.ts:5381": [
      [0, 0, 0, "Unexpected any. Specify a different type.", "0"]
    ],
    "packages/grafana-e2e/src/flows/configurePanel.ts:5381": [
      [0, 0, 0, "Unexpected any. Specify a different type.", "0"]
    ],
    "packages/grafana-e2e/src/flows/deleteDashboard.ts:5381": [
      [0, 0, 0, "Unexpected any. Specify a different type.", "0"]
    ],
    "packages/grafana-e2e/src/flows/deleteDataSource.ts:5381": [
      [0, 0, 0, "Unexpected any. Specify a different type.", "0"]
    ],
    "packages/grafana-e2e/src/flows/openDashboard.ts:5381": [
      [0, 0, 0, "Unexpected any. Specify a different type.", "0"]
    ],
    "packages/grafana-e2e/src/flows/revertAllChanges.ts:5381": [
      [0, 0, 0, "Unexpected any. Specify a different type.", "0"],
      [0, 0, 0, "Unexpected any. Specify a different type.", "1"],
      [0, 0, 0, "Unexpected any. Specify a different type.", "2"]
    ],
    "packages/grafana-e2e/src/flows/selectOption.ts:5381": [
      [0, 0, 0, "Unexpected any. Specify a different type.", "0"],
      [0, 0, 0, "Unexpected any. Specify a different type.", "1"]
    ],
    "packages/grafana-e2e/src/support/localStorage.ts:5381": [
      [0, 0, 0, "Unexpected any. Specify a different type.", "0"],
      [0, 0, 0, "Unexpected any. Specify a different type.", "1"],
      [0, 0, 0, "Unexpected any. Specify a different type.", "2"],
      [0, 0, 0, "Unexpected any. Specify a different type.", "3"],
      [0, 0, 0, "Unexpected any. Specify a different type.", "4"],
      [0, 0, 0, "Do not use any type assertions.", "5"]
    ],
    "packages/grafana-e2e/src/support/scenarioContext.ts:5381": [
      [0, 0, 0, "Unexpected any. Specify a different type.", "0"],
      [0, 0, 0, "Unexpected any. Specify a different type.", "1"],
      [0, 0, 0, "Unexpected any. Specify a different type.", "2"]
    ],
    "packages/grafana-e2e/src/support/types.ts:5381": [
      [0, 0, 0, "Unexpected any. Specify a different type.", "0"],
      [0, 0, 0, "Unexpected any. Specify a different type.", "1"],
      [0, 0, 0, "Unexpected any. Specify a different type.", "2"],
      [0, 0, 0, "Do not use any type assertions.", "3"],
      [0, 0, 0, "Do not use any type assertions.", "4"],
      [0, 0, 0, "Do not use any type assertions.", "5"],
      [0, 0, 0, "Do not use any type assertions.", "6"],
      [0, 0, 0, "Do not use any type assertions.", "7"]
    ],
    "packages/grafana-runtime/src/analytics/types.ts:5381": [
      [0, 0, 0, "Unexpected any. Specify a different type.", "0"]
    ],
    "packages/grafana-runtime/src/components/DataSourcePicker.tsx:5381": [
      [0, 0, 0, "Use data-testid for E2E selectors instead of aria-label", "0"],
      [0, 0, 0, "Use data-testid for E2E selectors instead of aria-label", "1"]
    ],
    "packages/grafana-runtime/src/components/PanelRenderer.tsx:5381": [
      [0, 0, 0, "Unexpected any. Specify a different type.", "0"],
      [0, 0, 0, "Unexpected any. Specify a different type.", "1"],
      [0, 0, 0, "Unexpected any. Specify a different type.", "2"],
      [0, 0, 0, "Unexpected any. Specify a different type.", "3"]
    ],
    "packages/grafana-runtime/src/config.ts:5381": [
      [0, 0, 0, "Do not use any type assertions.", "0"],
      [0, 0, 0, "Do not use any type assertions.", "1"],
      [0, 0, 0, "Do not use any type assertions.", "2"],
      [0, 0, 0, "Unexpected any. Specify a different type.", "3"]
    ],
    "packages/grafana-runtime/src/services/AngularLoader.ts:5381": [
      [0, 0, 0, "Unexpected any. Specify a different type.", "0"],
      [0, 0, 0, "Unexpected any. Specify a different type.", "1"],
      [0, 0, 0, "Unexpected any. Specify a different type.", "2"]
    ],
    "packages/grafana-runtime/src/services/EchoSrv.ts:5381": [
      [0, 0, 0, "Unexpected any. Specify a different type.", "0"],
      [0, 0, 0, "Unexpected any. Specify a different type.", "1"],
      [0, 0, 0, "Unexpected any. Specify a different type.", "2"],
      [0, 0, 0, "Unexpected any. Specify a different type.", "3"]
    ],
    "packages/grafana-runtime/src/services/LocationService.ts:5381": [
      [0, 0, 0, "Unexpected any. Specify a different type.", "0"],
      [0, 0, 0, "Unexpected any. Specify a different type.", "1"],
      [0, 0, 0, "Unexpected any. Specify a different type.", "2"],
      [0, 0, 0, "Unexpected any. Specify a different type.", "3"],
      [0, 0, 0, "Do not use any type assertions.", "4"],
      [0, 0, 0, "Unexpected any. Specify a different type.", "5"]
    ],
    "packages/grafana-runtime/src/services/backendSrv.ts:5381": [
      [0, 0, 0, "Unexpected any. Specify a different type.", "0"],
      [0, 0, 0, "Unexpected any. Specify a different type.", "1"],
      [0, 0, 0, "Unexpected any. Specify a different type.", "2"],
      [0, 0, 0, "Unexpected any. Specify a different type.", "3"],
      [0, 0, 0, "Unexpected any. Specify a different type.", "4"],
      [0, 0, 0, "Unexpected any. Specify a different type.", "5"],
      [0, 0, 0, "Unexpected any. Specify a different type.", "6"],
      [0, 0, 0, "Unexpected any. Specify a different type.", "7"],
      [0, 0, 0, "Unexpected any. Specify a different type.", "8"],
      [0, 0, 0, "Unexpected any. Specify a different type.", "9"],
      [0, 0, 0, "Unexpected any. Specify a different type.", "10"],
      [0, 0, 0, "Unexpected any. Specify a different type.", "11"],
      [0, 0, 0, "Unexpected any. Specify a different type.", "12"],
      [0, 0, 0, "Unexpected any. Specify a different type.", "13"],
      [0, 0, 0, "Unexpected any. Specify a different type.", "14"],
      [0, 0, 0, "Unexpected any. Specify a different type.", "15"],
      [0, 0, 0, "Unexpected any. Specify a different type.", "16"],
      [0, 0, 0, "Unexpected any. Specify a different type.", "17"]
    ],
    "packages/grafana-runtime/src/services/live.ts:5381": [
      [0, 0, 0, "Unexpected any. Specify a different type.", "0"],
      [0, 0, 0, "Unexpected any. Specify a different type.", "1"],
      [0, 0, 0, "Unexpected any. Specify a different type.", "2"]
    ],
    "packages/grafana-runtime/src/utils/DataSourceWithBackend.ts:5381": [
      [0, 0, 0, "Unexpected any. Specify a different type.", "0"],
      [0, 0, 0, "Do not use any type assertions.", "1"],
      [0, 0, 0, "Do not use any type assertions.", "2"],
      [0, 0, 0, "Unexpected any. Specify a different type.", "3"],
      [0, 0, 0, "Unexpected any. Specify a different type.", "4"],
      [0, 0, 0, "Unexpected any. Specify a different type.", "5"],
      [0, 0, 0, "Unexpected any. Specify a different type.", "6"]
    ],
    "packages/grafana-runtime/src/utils/plugin.ts:5381": [
      [0, 0, 0, "Unexpected any. Specify a different type.", "0"]
    ],
    "packages/grafana-runtime/src/utils/queryResponse.test.ts:5381": [
      [0, 0, 0, "Unexpected any. Specify a different type.", "0"],
      [0, 0, 0, "Unexpected any. Specify a different type.", "1"],
      [0, 0, 0, "Unexpected any. Specify a different type.", "2"]
    ],
    "packages/grafana-runtime/src/utils/queryResponse.ts:5381": [
      [0, 0, 0, "Do not use any type assertions.", "0"],
      [0, 0, 0, "Do not use any type assertions.", "1"],
      [0, 0, 0, "Do not use any type assertions.", "2"],
      [0, 0, 0, "Do not use any type assertions.", "3"],
      [0, 0, 0, "Do not use any type assertions.", "4"]
    ],
    "packages/grafana-schema/src/veneer/common.types.ts:5381": [
      [0, 0, 0, "Unexpected any. Specify a different type.", "0"]
    ],
    "packages/grafana-schema/src/veneer/dashboard.types.ts:5381": [
      [0, 0, 0, "Unexpected any. Specify a different type.", "0"],
      [0, 0, 0, "Unexpected any. Specify a different type.", "1"],
      [0, 0, 0, "Unexpected any. Specify a different type.", "2"],
      [0, 0, 0, "Do not use any type assertions.", "3"],
      [0, 0, 0, "Do not use any type assertions.", "4"]
    ],
    "packages/grafana-toolkit/src/cli/tasks/component.create.ts:5381": [
      [0, 0, 0, "Unexpected any. Specify a different type.", "0"],
      [0, 0, 0, "Unexpected any. Specify a different type.", "1"]
    ],
    "packages/grafana-toolkit/src/cli/tasks/package.build.ts:5381": [
      [0, 0, 0, "Unexpected any. Specify a different type.", "0"],
      [0, 0, 0, "Unexpected any. Specify a different type.", "1"],
      [0, 0, 0, "Unexpected any. Specify a different type.", "2"]
    ],
    "packages/grafana-toolkit/src/cli/tasks/plugin.ci.ts:5381": [
      [0, 0, 0, "Do not use any type assertions.", "0"]
    ],
    "packages/grafana-toolkit/src/cli/tasks/plugin.utils.ts:5381": [
      [0, 0, 0, "Unexpected any. Specify a different type.", "0"],
      [0, 0, 0, "Unexpected any. Specify a different type.", "1"],
      [0, 0, 0, "Unexpected any. Specify a different type.", "2"]
    ],
    "packages/grafana-toolkit/src/cli/tasks/plugin/bundle.managed.ts:5381": [
      [0, 0, 0, "Unexpected any. Specify a different type.", "0"]
    ],
    "packages/grafana-toolkit/src/cli/tasks/plugin/create.ts:5381": [
      [0, 0, 0, "Unexpected any. Specify a different type.", "0"],
      [0, 0, 0, "Unexpected any. Specify a different type.", "1"],
      [0, 0, 0, "Unexpected any. Specify a different type.", "2"]
    ],
    "packages/grafana-toolkit/src/cli/tasks/searchTestDataSetup.ts:5381": [
      [0, 0, 0, "Unexpected any. Specify a different type.", "0"],
      [0, 0, 0, "Unexpected any. Specify a different type.", "1"],
      [0, 0, 0, "Unexpected any. Specify a different type.", "2"],
      [0, 0, 0, "Unexpected any. Specify a different type.", "3"],
      [0, 0, 0, "Unexpected any. Specify a different type.", "4"],
      [0, 0, 0, "Unexpected any. Specify a different type.", "5"],
      [0, 0, 0, "Unexpected any. Specify a different type.", "6"],
      [0, 0, 0, "Unexpected any. Specify a different type.", "7"],
      [0, 0, 0, "Unexpected any. Specify a different type.", "8"],
      [0, 0, 0, "Unexpected any. Specify a different type.", "9"],
      [0, 0, 0, "Unexpected any. Specify a different type.", "10"],
      [0, 0, 0, "Unexpected any. Specify a different type.", "11"]
    ],
    "packages/grafana-toolkit/src/cli/tasks/task.ts:5381": [
      [0, 0, 0, "Unexpected any. Specify a different type.", "0"],
      [0, 0, 0, "Do not use any type assertions.", "1"],
      [0, 0, 0, "Unexpected any. Specify a different type.", "2"]
    ],
    "packages/grafana-toolkit/src/cli/utils/githubRelease.ts:5381": [
      [0, 0, 0, "Unexpected any. Specify a different type.", "0"],
      [0, 0, 0, "Unexpected any. Specify a different type.", "1"],
      [0, 0, 0, "Unexpected any. Specify a different type.", "2"]
    ],
    "packages/grafana-toolkit/src/cli/utils/prompt.ts:5381": [
      [0, 0, 0, "Unexpected any. Specify a different type.", "0"],
      [0, 0, 0, "Unexpected any. Specify a different type.", "1"],
      [0, 0, 0, "Unexpected any. Specify a different type.", "2"]
    ],
    "packages/grafana-toolkit/src/cli/utils/useSpinner.ts:5381": [
      [0, 0, 0, "Unexpected any. Specify a different type.", "0"],
      [0, 0, 0, "Unexpected any. Specify a different type.", "1"]
    ],
    "packages/grafana-toolkit/src/config/jest.plugin.config.ts:5381": [
      [0, 0, 0, "Do not use any type assertions.", "0"]
    ],
    "packages/grafana-toolkit/src/config/react-inlinesvg.tsx:5381": [
      [0, 0, 0, "Unexpected any. Specify a different type.", "0"]
    ],
    "packages/grafana-toolkit/src/config/utils/pluginValidation.ts:5381": [
      [0, 0, 0, "Unexpected any. Specify a different type.", "0"],
      [0, 0, 0, "Do not use any type assertions.", "1"]
    ],
    "packages/grafana-toolkit/src/config/webpack.plugin.config.ts:5381": [
      [0, 0, 0, "Unexpected any. Specify a different type.", "0"],
      [0, 0, 0, "Do not use any type assertions.", "1"],
      [0, 0, 0, "Unexpected any. Specify a different type.", "2"]
    ],
    "packages/grafana-toolkit/src/plugins/manifest.ts:5381": [
      [0, 0, 0, "Unexpected any. Specify a different type.", "0"],
      [0, 0, 0, "Unexpected any. Specify a different type.", "1"],
      [0, 0, 0, "Do not use any type assertions.", "2"],
      [0, 0, 0, "Unexpected any. Specify a different type.", "3"],
      [0, 0, 0, "Do not use any type assertions.", "4"],
      [0, 0, 0, "Unexpected any. Specify a different type.", "5"],
      [0, 0, 0, "Do not use any type assertions.", "6"],
      [0, 0, 0, "Unexpected any. Specify a different type.", "7"],
      [0, 0, 0, "Do not use any type assertions.", "8"],
      [0, 0, 0, "Unexpected any. Specify a different type.", "9"]
    ],
    "packages/grafana-toolkit/src/plugins/types.ts:5381": [
      [0, 0, 0, "Unexpected any. Specify a different type.", "0"]
    ],
    "packages/grafana-toolkit/src/plugins/utils.ts:5381": [
      [0, 0, 0, "Do not use any type assertions.", "0"]
    ],
    "packages/grafana-toolkit/src/plugins/workflow.ts:5381": [
      [0, 0, 0, "Do not use any type assertions.", "0"],
      [0, 0, 0, "Do not use any type assertions.", "1"]
    ],
    "packages/grafana-ui/src/components/Card/Card.tsx:5381": [
      [0, 0, 0, "Do not use any type assertions.", "0"],
      [0, 0, 0, "Unexpected any. Specify a different type.", "1"]
    ],
    "packages/grafana-ui/src/components/Cascader/Cascader.tsx:5381": [
      [0, 0, 0, "Unexpected any. Specify a different type.", "0"]
    ],
    "packages/grafana-ui/src/components/ClickOutsideWrapper/ClickOutsideWrapper.tsx:5381": [
      [0, 0, 0, "Unexpected any. Specify a different type.", "0"]
    ],
    "packages/grafana-ui/src/components/ColorPicker/ColorPicker.tsx:5381": [
      [0, 0, 0, "Unexpected any. Specify a different type.", "0"],
      [0, 0, 0, "Unexpected any. Specify a different type.", "1"],
      [0, 0, 0, "Do not use any type assertions.", "2"]
    ],
    "packages/grafana-ui/src/components/ConfirmModal/ConfirmModal.tsx:5381": [
      [0, 0, 0, "Use data-testid for E2E selectors instead of aria-label", "0"]
    ],
    "packages/grafana-ui/src/components/DataLinks/DataLinkInput.tsx:5381": [
      [0, 0, 0, "Unexpected any. Specify a different type.", "0"],
      [0, 0, 0, "Do not use any type assertions.", "1"],
      [0, 0, 0, "Unexpected any. Specify a different type.", "2"]
    ],
    "packages/grafana-ui/src/components/DataLinks/DataLinksContextMenu.tsx:5381": [
      [0, 0, 0, "Use data-testid for E2E selectors instead of aria-label", "0"]
    ],
    "packages/grafana-ui/src/components/DataSourceSettings/CustomHeadersSettings.tsx:5381": [
      [0, 0, 0, "Unexpected any. Specify a different type.", "0"],
      [0, 0, 0, "Unexpected any. Specify a different type.", "1"]
    ],
    "packages/grafana-ui/src/components/DataSourceSettings/DataSourceHttpSettings.story.tsx:5381": [
      [0, 0, 0, "Unexpected any. Specify a different type.", "0"],
      [0, 0, 0, "Unexpected any. Specify a different type.", "1"]
    ],
    "packages/grafana-ui/src/components/DataSourceSettings/DataSourceHttpSettings.tsx:5381": [
      [0, 0, 0, "Unexpected any. Specify a different type.", "0"],
      [0, 0, 0, "Unexpected any. Specify a different type.", "1"],
      [0, 0, 0, "Use data-testid for E2E selectors instead of aria-label", "2"]
    ],
    "packages/grafana-ui/src/components/DataSourceSettings/types.ts:5381": [
      [0, 0, 0, "Unexpected any. Specify a different type.", "0"],
      [0, 0, 0, "Unexpected any. Specify a different type.", "1"],
      [0, 0, 0, "Unexpected any. Specify a different type.", "2"],
      [0, 0, 0, "Unexpected any. Specify a different type.", "3"],
      [0, 0, 0, "Unexpected any. Specify a different type.", "4"],
      [0, 0, 0, "Unexpected any. Specify a different type.", "5"],
      [0, 0, 0, "Unexpected any. Specify a different type.", "6"],
      [0, 0, 0, "Unexpected any. Specify a different type.", "7"]
    ],
    "packages/grafana-ui/src/components/DateTimePickers/TimeOfDayPicker.tsx:5381": [
      [0, 0, 0, "Unexpected any. Specify a different type.", "0"]
    ],
    "packages/grafana-ui/src/components/DateTimePickers/TimeRangeInput.tsx:5381": [
      [0, 0, 0, "Use data-testid for E2E selectors instead of aria-label", "0"]
    ],
    "packages/grafana-ui/src/components/DateTimePickers/TimeRangePicker/CalendarHeader.tsx:5381": [
      [0, 0, 0, "Use data-testid for E2E selectors instead of aria-label", "0"]
    ],
    "packages/grafana-ui/src/components/DateTimePickers/TimeRangePicker/TimePickerCalendar.tsx:5381": [
      [0, 0, 0, "Use data-testid for E2E selectors instead of aria-label", "0"]
    ],
    "packages/grafana-ui/src/components/DateTimePickers/TimeRangePicker/TimePickerFooter.tsx:5381": [
      [0, 0, 0, "Use data-testid for E2E selectors instead of aria-label", "0"]
    ],
    "packages/grafana-ui/src/components/DateTimePickers/TimeRangePicker/TimeRangeContent.tsx:5381": [
      [0, 0, 0, "Use data-testid for E2E selectors instead of aria-label", "0"],
      [0, 0, 0, "Use data-testid for E2E selectors instead of aria-label", "1"],
      [0, 0, 0, "Use data-testid for E2E selectors instead of aria-label", "2"]
    ],
    "packages/grafana-ui/src/components/Drawer/Drawer.tsx:5381": [
      [0, 0, 0, "Use data-testid for E2E selectors instead of aria-label", "0"],
      [0, 0, 0, "Use data-testid for E2E selectors instead of aria-label", "1"],
      [0, 0, 0, "Use data-testid for E2E selectors instead of aria-label", "2"]
    ],
    "packages/grafana-ui/src/components/Dropdown/ButtonSelect.tsx:5381": [
      [0, 0, 0, "Do not use any type assertions.", "0"]
    ],
    "packages/grafana-ui/src/components/Forms/FieldArray.story.tsx:5381": [
      [0, 0, 0, "Do not use any type assertions.", "0"]
    ],
    "packages/grafana-ui/src/components/Forms/Form.story.tsx:5381": [
      [0, 0, 0, "Do not use any type assertions.", "0"],
      [0, 0, 0, "Unexpected any. Specify a different type.", "1"],
      [0, 0, 0, "Do not use any type assertions.", "2"],
      [0, 0, 0, "Unexpected any. Specify a different type.", "3"]
    ],
    "packages/grafana-ui/src/components/Forms/Legacy/Input/Input.tsx:5381": [
      [0, 0, 0, "Unexpected any. Specify a different type.", "0"],
      [0, 0, 0, "Do not use any type assertions.", "1"],
      [0, 0, 0, "Do not use any type assertions.", "2"]
    ],
    "packages/grafana-ui/src/components/Forms/Legacy/Select/IndicatorsContainer.tsx:5381": [
      [0, 0, 0, "Unexpected any. Specify a different type.", "0"]
    ],
    "packages/grafana-ui/src/components/Forms/Legacy/Select/Select.tsx:5381": [
      [0, 0, 0, "Unexpected any. Specify a different type.", "0"]
    ],
    "packages/grafana-ui/src/components/Forms/Legacy/Select/SelectOption.tsx:5381": [
      [0, 0, 0, "Unexpected any. Specify a different type.", "0"],
      [0, 0, 0, "Unexpected any. Specify a different type.", "1"]
    ],
    "packages/grafana-ui/src/components/Graph/Graph.tsx:5381": [
      [0, 0, 0, "Unexpected any. Specify a different type.", "0"],
      [0, 0, 0, "Do not use any type assertions.", "1"],
      [0, 0, 0, "Do not use any type assertions.", "2"],
      [0, 0, 0, "Do not use any type assertions.", "3"],
      [0, 0, 0, "Unexpected any. Specify a different type.", "4"]
    ],
    "packages/grafana-ui/src/components/Graph/GraphContextMenu.tsx:5381": [
      [0, 0, 0, "Unexpected any. Specify a different type.", "0"]
    ],
    "packages/grafana-ui/src/components/Graph/utils.ts:5381": [
      [0, 0, 0, "Unexpected any. Specify a different type.", "0"]
    ],
    "packages/grafana-ui/src/components/GraphNG/GraphNG.tsx:5381": [
      [0, 0, 0, "Unexpected any. Specify a different type.", "0"],
      [0, 0, 0, "Unexpected any. Specify a different type.", "1"],
      [0, 0, 0, "Unexpected any. Specify a different type.", "2"],
      [0, 0, 0, "Unexpected any. Specify a different type.", "3"],
      [0, 0, 0, "Unexpected any. Specify a different type.", "4"],
      [0, 0, 0, "Do not use any type assertions.", "5"],
      [0, 0, 0, "Do not use any type assertions.", "6"],
      [0, 0, 0, "Do not use any type assertions.", "7"],
      [0, 0, 0, "Unexpected any. Specify a different type.", "8"],
      [0, 0, 0, "Do not use any type assertions.", "9"],
      [0, 0, 0, "Do not use any type assertions.", "10"],
      [0, 0, 0, "Do not use any type assertions.", "11"]
    ],
    "packages/grafana-ui/src/components/GraphNG/hooks.ts:5381": [
      [0, 0, 0, "Do not use any type assertions.", "0"]
    ],
    "packages/grafana-ui/src/components/GraphNG/nullInsertThreshold.ts:5381": [
      [0, 0, 0, "Do not use any type assertions.", "0"],
      [0, 0, 0, "Unexpected any. Specify a different type.", "1"],
      [0, 0, 0, "Unexpected any. Specify a different type.", "2"],
      [0, 0, 0, "Unexpected any. Specify a different type.", "3"]
    ],
    "packages/grafana-ui/src/components/GraphNG/nullToUndefThreshold.ts:5381": [
      [0, 0, 0, "Unexpected any. Specify a different type.", "0"],
      [0, 0, 0, "Unexpected any. Specify a different type.", "1"],
      [0, 0, 0, "Do not use any type assertions.", "2"]
    ],
    "packages/grafana-ui/src/components/GraphNG/utils.ts:5381": [
      [0, 0, 0, "Do not use any type assertions.", "0"],
      [0, 0, 0, "Unexpected any. Specify a different type.", "1"]
    ],
    "packages/grafana-ui/src/components/InfoBox/InfoBox.tsx:5381": [
      [0, 0, 0, "Do not use any type assertions.", "0"]
    ],
    "packages/grafana-ui/src/components/JSONFormatter/JSONFormatter.tsx:5381": [
      [0, 0, 0, "Unexpected any. Specify a different type.", "0"]
    ],
    "packages/grafana-ui/src/components/JSONFormatter/json_explorer/json_explorer.ts:5381": [
      [0, 0, 0, "Unexpected any. Specify a different type.", "0"],
      [0, 0, 0, "Unexpected any. Specify a different type.", "1"],
      [0, 0, 0, "Do not use any type assertions.", "2"],
      [0, 0, 0, "Do not use any type assertions.", "3"]
    ],
    "packages/grafana-ui/src/components/Layout/Layout.story.tsx:5381": [
      [0, 0, 0, "Do not use any type assertions.", "0"]
    ],
    "packages/grafana-ui/src/components/Logs/LogRowContextProvider.tsx:5381": [
      [0, 0, 0, "Do not use any type assertions.", "0"],
      [0, 0, 0, "Do not use any type assertions.", "1"]
    ],
    "packages/grafana-ui/src/components/Logs/LogRows.tsx:5381": [
      [0, 0, 0, "Unexpected any. Specify a different type.", "0"]
    ],
    "packages/grafana-ui/src/components/Logs/logParser.ts:5381": [
      [0, 0, 0, "Do not use any type assertions.", "0"]
    ],
    "packages/grafana-ui/src/components/MatchersUI/FieldValueMatcher.tsx:5381": [
      [0, 0, 0, "Do not use any type assertions.", "0"]
    ],
    "packages/grafana-ui/src/components/MatchersUI/fieldMatchersUI.ts:5381": [
      [0, 0, 0, "Unexpected any. Specify a different type.", "0"]
    ],
    "packages/grafana-ui/src/components/Menu/MenuGroup.tsx:5381": [
      [0, 0, 0, "Unexpected any. Specify a different type.", "0"]
    ],
    "packages/grafana-ui/src/components/Menu/MenuItem.tsx:5381": [
      [0, 0, 0, "Unexpected any. Specify a different type.", "0"]
    ],
    "packages/grafana-ui/src/components/Menu/SubMenu.tsx:5381": [
      [0, 0, 0, "Use data-testid for E2E selectors instead of aria-label", "0"],
      [0, 0, 0, "Use data-testid for E2E selectors instead of aria-label", "1"]
    ],
    "packages/grafana-ui/src/components/Modal/ModalsContext.tsx:5381": [
      [0, 0, 0, "Unexpected any. Specify a different type.", "0"],
      [0, 0, 0, "Unexpected any. Specify a different type.", "1"],
      [0, 0, 0, "Unexpected any. Specify a different type.", "2"],
      [0, 0, 0, "Unexpected any. Specify a different type.", "3"],
      [0, 0, 0, "Unexpected any. Specify a different type.", "4"],
      [0, 0, 0, "Unexpected any. Specify a different type.", "5"]
    ],
    "packages/grafana-ui/src/components/Monaco/CodeEditor.tsx:5381": [
      [0, 0, 0, "Use data-testid for E2E selectors instead of aria-label", "0"]
    ],
    "packages/grafana-ui/src/components/PageLayout/PageToolbar.tsx:5381": [
      [0, 0, 0, "Use data-testid for E2E selectors instead of aria-label", "0"]
    ],
    "packages/grafana-ui/src/components/PanelChrome/LoadingIndicator.tsx:5381": [
      [0, 0, 0, "Use data-testid for E2E selectors instead of aria-label", "0"]
    ],
    "packages/grafana-ui/src/components/PanelChrome/PanelContext.ts:5381": [
      [0, 0, 0, "Unexpected any. Specify a different type.", "0"],
      [0, 0, 0, "Unexpected any. Specify a different type.", "1"]
    ],
    "packages/grafana-ui/src/components/PanelChrome/index.ts:5381": [
      [0, 0, 0, "Do not use any type assertions.", "0"]
    ],
    "packages/grafana-ui/src/components/PluginSignatureBadge/PluginSignatureBadge.tsx:5381": [
      [0, 0, 0, "Do not use any type assertions.", "0"],
      [0, 0, 0, "Unexpected any. Specify a different type.", "1"]
    ],
    "packages/grafana-ui/src/components/QueryField/QueryField.tsx:5381": [
      [0, 0, 0, "Unexpected any. Specify a different type.", "0"],
      [0, 0, 0, "Use data-testid for E2E selectors instead of aria-label", "1"]
    ],
    "packages/grafana-ui/src/components/Segment/Segment.story.tsx:5381": [
      [0, 0, 0, "Unexpected any. Specify a different type.", "0"],
      [0, 0, 0, "Unexpected any. Specify a different type.", "1"],
      [0, 0, 0, "Unexpected any. Specify a different type.", "2"],
      [0, 0, 0, "Unexpected any. Specify a different type.", "3"],
      [0, 0, 0, "Unexpected any. Specify a different type.", "4"],
      [0, 0, 0, "Unexpected any. Specify a different type.", "5"],
      [0, 0, 0, "Unexpected any. Specify a different type.", "6"],
      [0, 0, 0, "Unexpected any. Specify a different type.", "7"]
    ],
    "packages/grafana-ui/src/components/Segment/SegmentAsync.story.tsx:5381": [
      [0, 0, 0, "Unexpected any. Specify a different type.", "0"],
      [0, 0, 0, "Unexpected any. Specify a different type.", "1"],
      [0, 0, 0, "Unexpected any. Specify a different type.", "2"],
      [0, 0, 0, "Unexpected any. Specify a different type.", "3"],
      [0, 0, 0, "Unexpected any. Specify a different type.", "4"],
      [0, 0, 0, "Unexpected any. Specify a different type.", "5"],
      [0, 0, 0, "Unexpected any. Specify a different type.", "6"],
      [0, 0, 0, "Unexpected any. Specify a different type.", "7"]
    ],
    "packages/grafana-ui/src/components/Segment/SegmentInput.story.tsx:5381": [
      [0, 0, 0, "Unexpected any. Specify a different type.", "0"],
      [0, 0, 0, "Do not use any type assertions.", "1"],
      [0, 0, 0, "Do not use any type assertions.", "2"],
      [0, 0, 0, "Do not use any type assertions.", "3"],
      [0, 0, 0, "Unexpected any. Specify a different type.", "4"],
      [0, 0, 0, "Do not use any type assertions.", "5"],
      [0, 0, 0, "Unexpected any. Specify a different type.", "6"],
      [0, 0, 0, "Unexpected any. Specify a different type.", "7"]
    ],
    "packages/grafana-ui/src/components/Segment/SegmentSelect.tsx:5381": [
      [0, 0, 0, "Do not use any type assertions.", "0"],
      [0, 0, 0, "Do not use any type assertions.", "1"],
      [0, 0, 0, "Unexpected any. Specify a different type.", "2"]
    ],
    "packages/grafana-ui/src/components/Select/IndicatorsContainer.tsx:5381": [
      [0, 0, 0, "Unexpected any. Specify a different type.", "0"]
    ],
    "packages/grafana-ui/src/components/Select/Select.story.tsx:5381": [
      [0, 0, 0, "Unexpected any. Specify a different type.", "0"],
      [0, 0, 0, "Unexpected any. Specify a different type.", "1"]
    ],
    "packages/grafana-ui/src/components/Select/SelectBase.tsx:5381": [
      [0, 0, 0, "Unexpected any. Specify a different type.", "0"],
      [0, 0, 0, "Do not use any type assertions.", "1"],
      [0, 0, 0, "Unexpected any. Specify a different type.", "2"],
      [0, 0, 0, "Unexpected any. Specify a different type.", "3"],
      [0, 0, 0, "Do not use any type assertions.", "4"],
      [0, 0, 0, "Unexpected any. Specify a different type.", "5"],
      [0, 0, 0, "Do not use any type assertions.", "6"],
      [0, 0, 0, "Unexpected any. Specify a different type.", "7"],
      [0, 0, 0, "Do not use any type assertions.", "8"],
      [0, 0, 0, "Unexpected any. Specify a different type.", "9"],
      [0, 0, 0, "Unexpected any. Specify a different type.", "10"],
      [0, 0, 0, "Unexpected any. Specify a different type.", "11"],
      [0, 0, 0, "Unexpected any. Specify a different type.", "12"]
    ],
    "packages/grafana-ui/src/components/Select/SelectMenu.tsx:5381": [
      [0, 0, 0, "Unexpected any. Specify a different type.", "0"]
    ],
    "packages/grafana-ui/src/components/Select/SelectOptionGroup.tsx:5381": [
      [0, 0, 0, "Unexpected any. Specify a different type.", "0"],
      [0, 0, 0, "Unexpected any. Specify a different type.", "1"],
      [0, 0, 0, "Unexpected any. Specify a different type.", "2"]
    ],
    "packages/grafana-ui/src/components/Select/SingleValue.tsx:5381": [
      [0, 0, 0, "Do not use any type assertions.", "0"]
    ],
    "packages/grafana-ui/src/components/Select/ValueContainer.tsx:5381": [
      [0, 0, 0, "Unexpected any. Specify a different type.", "0"]
    ],
    "packages/grafana-ui/src/components/Select/resetSelectStyles.ts:5381": [
      [0, 0, 0, "Unexpected any. Specify a different type.", "0"],
      [0, 0, 0, "Unexpected any. Specify a different type.", "1"],
      [0, 0, 0, "Unexpected any. Specify a different type.", "2"],
      [0, 0, 0, "Unexpected any. Specify a different type.", "3"]
    ],
    "packages/grafana-ui/src/components/Select/types.ts:5381": [
      [0, 0, 0, "Unexpected any. Specify a different type.", "0"],
      [0, 0, 0, "Unexpected any. Specify a different type.", "1"],
      [0, 0, 0, "Unexpected any. Specify a different type.", "2"],
      [0, 0, 0, "Unexpected any. Specify a different type.", "3"],
      [0, 0, 0, "Unexpected any. Specify a different type.", "4"],
      [0, 0, 0, "Unexpected any. Specify a different type.", "5"]
    ],
    "packages/grafana-ui/src/components/SingleStatShared/SingleStatBaseOptions.test.ts:5381": [
      [0, 0, 0, "Unexpected any. Specify a different type.", "0"],
      [0, 0, 0, "Unexpected any. Specify a different type.", "1"],
      [0, 0, 0, "Unexpected any. Specify a different type.", "2"],
      [0, 0, 0, "Unexpected any. Specify a different type.", "3"],
      [0, 0, 0, "Unexpected any. Specify a different type.", "4"],
      [0, 0, 0, "Unexpected any. Specify a different type.", "5"],
      [0, 0, 0, "Unexpected any. Specify a different type.", "6"],
      [0, 0, 0, "Unexpected any. Specify a different type.", "7"],
      [0, 0, 0, "Unexpected any. Specify a different type.", "8"]
    ],
    "packages/grafana-ui/src/components/SingleStatShared/SingleStatBaseOptions.ts:5381": [
      [0, 0, 0, "Unexpected any. Specify a different type.", "0"],
      [0, 0, 0, "Unexpected any. Specify a different type.", "1"],
      [0, 0, 0, "Unexpected any. Specify a different type.", "2"],
      [0, 0, 0, "Unexpected any. Specify a different type.", "3"],
      [0, 0, 0, "Do not use any type assertions.", "4"],
      [0, 0, 0, "Unexpected any. Specify a different type.", "5"],
      [0, 0, 0, "Do not use any type assertions.", "6"],
      [0, 0, 0, "Unexpected any. Specify a different type.", "7"],
      [0, 0, 0, "Do not use any type assertions.", "8"],
      [0, 0, 0, "Unexpected any. Specify a different type.", "9"],
      [0, 0, 0, "Do not use any type assertions.", "10"],
      [0, 0, 0, "Unexpected any. Specify a different type.", "11"],
      [0, 0, 0, "Do not use any type assertions.", "12"],
      [0, 0, 0, "Unexpected any. Specify a different type.", "13"],
      [0, 0, 0, "Do not use any type assertions.", "14"],
      [0, 0, 0, "Unexpected any. Specify a different type.", "15"],
      [0, 0, 0, "Unexpected any. Specify a different type.", "16"],
      [0, 0, 0, "Unexpected any. Specify a different type.", "17"],
      [0, 0, 0, "Unexpected any. Specify a different type.", "18"],
      [0, 0, 0, "Unexpected any. Specify a different type.", "19"],
      [0, 0, 0, "Unexpected any. Specify a different type.", "20"]
    ],
    "packages/grafana-ui/src/components/StatsPicker/StatsPicker.story.tsx:5381": [
      [0, 0, 0, "Unexpected any. Specify a different type.", "0"],
      [0, 0, 0, "Unexpected any. Specify a different type.", "1"],
      [0, 0, 0, "Unexpected any. Specify a different type.", "2"]
    ],
    "packages/grafana-ui/src/components/Table/CellActions.tsx:5381": [
      [0, 0, 0, "Do not use any type assertions.", "0"]
    ],
    "packages/grafana-ui/src/components/Table/DefaultCell.tsx:5381": [
      [0, 0, 0, "Do not use any type assertions.", "0"]
    ],
    "packages/grafana-ui/src/components/Table/Filter.tsx:5381": [
      [0, 0, 0, "Unexpected any. Specify a different type.", "0"]
    ],
    "packages/grafana-ui/src/components/Table/FilterPopup.tsx:5381": [
      [0, 0, 0, "Unexpected any. Specify a different type.", "0"]
    ],
    "packages/grafana-ui/src/components/Table/FooterRow.tsx:5381": [
      [0, 0, 0, "Do not use any type assertions.", "0"],
      [0, 0, 0, "Unexpected any. Specify a different type.", "1"]
    ],
    "packages/grafana-ui/src/components/Table/HeaderRow.tsx:5381": [
      [0, 0, 0, "Unexpected any. Specify a different type.", "0"]
    ],
    "packages/grafana-ui/src/components/Table/JSONViewCell.tsx:5381": [
      [0, 0, 0, "Do not use any type assertions.", "0"]
    ],
    "packages/grafana-ui/src/components/Table/Table.tsx:5381": [
      [0, 0, 0, "Unexpected any. Specify a different type.", "0"],
      [0, 0, 0, "Do not use any type assertions.", "1"],
      [0, 0, 0, "Do not use any type assertions.", "2"],
      [0, 0, 0, "Do not use any type assertions.", "3"],
      [0, 0, 0, "Do not use any type assertions.", "4"]
    ],
    "packages/grafana-ui/src/components/Table/TableCell.tsx:5381": [
      [0, 0, 0, "Do not use any type assertions.", "0"],
      [0, 0, 0, "Do not use any type assertions.", "1"],
      [0, 0, 0, "Do not use any type assertions.", "2"],
      [0, 0, 0, "Unexpected any. Specify a different type.", "3"],
      [0, 0, 0, "Do not use any type assertions.", "4"],
      [0, 0, 0, "Do not use any type assertions.", "5"]
    ],
    "packages/grafana-ui/src/components/Table/TableCellInspectModal.tsx:5381": [
      [0, 0, 0, "Unexpected any. Specify a different type.", "0"]
    ],
    "packages/grafana-ui/src/components/Table/hooks.ts:5381": [
      [0, 0, 0, "Do not use any type assertions.", "0"],
      [0, 0, 0, "Do not use any type assertions.", "1"],
      [0, 0, 0, "Do not use any type assertions.", "2"],
      [0, 0, 0, "Do not use any type assertions.", "3"],
      [0, 0, 0, "Do not use any type assertions.", "4"]
    ],
    "packages/grafana-ui/src/components/Table/reducer.ts:5381": [
      [0, 0, 0, "Do not use any type assertions.", "0"],
      [0, 0, 0, "Unexpected any. Specify a different type.", "1"],
      [0, 0, 0, "Do not use any type assertions.", "2"]
    ],
    "packages/grafana-ui/src/components/Table/types.ts:5381": [
      [0, 0, 0, "Unexpected any. Specify a different type.", "0"],
      [0, 0, 0, "Unexpected any. Specify a different type.", "1"]
    ],
    "packages/grafana-ui/src/components/Table/utils.ts:5381": [
      [0, 0, 0, "Do not use any type assertions.", "0"],
      [0, 0, 0, "Do not use any type assertions.", "1"],
      [0, 0, 0, "Unexpected any. Specify a different type.", "2"],
      [0, 0, 0, "Unexpected any. Specify a different type.", "3"],
      [0, 0, 0, "Unexpected any. Specify a different type.", "4"],
      [0, 0, 0, "Unexpected any. Specify a different type.", "5"],
      [0, 0, 0, "Do not use any type assertions.", "6"],
      [0, 0, 0, "Unexpected any. Specify a different type.", "7"],
      [0, 0, 0, "Unexpected any. Specify a different type.", "8"],
      [0, 0, 0, "Unexpected any. Specify a different type.", "9"],
      [0, 0, 0, "Unexpected any. Specify a different type.", "10"],
      [0, 0, 0, "Unexpected any. Specify a different type.", "11"],
      [0, 0, 0, "Unexpected any. Specify a different type.", "12"],
      [0, 0, 0, "Unexpected any. Specify a different type.", "13"],
      [0, 0, 0, "Unexpected any. Specify a different type.", "14"],
      [0, 0, 0, "Do not use any type assertions.", "15"]
    ],
    "packages/grafana-ui/src/components/Tags/Tag.tsx:5381": [
      [0, 0, 0, "Do not use any type assertions.", "0"]
    ],
    "packages/grafana-ui/src/components/ThemeDemos/ThemeDemo.tsx:5381": [
      [0, 0, 0, "Do not use any type assertions.", "0"],
      [0, 0, 0, "Unexpected any. Specify a different type.", "1"]
    ],
    "packages/grafana-ui/src/components/TimeSeries/TimeSeries.tsx:5381": [
      [0, 0, 0, "Do not use any type assertions.", "0"],
      [0, 0, 0, "Do not use any type assertions.", "1"]
    ],
    "packages/grafana-ui/src/components/TimeSeries/utils.ts:5381": [
      [0, 0, 0, "Unexpected any. Specify a different type.", "0"],
      [0, 0, 0, "Do not use any type assertions.", "1"],
      [0, 0, 0, "Unexpected any. Specify a different type.", "2"]
    ],
    "packages/grafana-ui/src/components/ValuePicker/ValuePicker.tsx:5381": [
      [0, 0, 0, "Use data-testid for E2E selectors instead of aria-label", "0"],
      [0, 0, 0, "Use data-testid for E2E selectors instead of aria-label", "1"]
    ],
    "packages/grafana-ui/src/components/VizLegend/VizLegendListItem.tsx:5381": [
      [0, 0, 0, "Use data-testid for E2E selectors instead of aria-label", "0"]
    ],
    "packages/grafana-ui/src/components/VizLegend/types.ts:5381": [
      [0, 0, 0, "Unexpected any. Specify a different type.", "0"],
      [0, 0, 0, "Unexpected any. Specify a different type.", "1"]
    ],
    "packages/grafana-ui/src/components/VizRepeater/VizRepeater.tsx:5381": [
      [0, 0, 0, "Do not use any type assertions.", "0"],
      [0, 0, 0, "Do not use any type assertions.", "1"],
      [0, 0, 0, "Do not use any type assertions.", "2"],
      [0, 0, 0, "Do not use any type assertions.", "3"]
    ],
    "packages/grafana-ui/src/components/VizTooltip/VizTooltip.tsx:5381": [
      [0, 0, 0, "Unexpected any. Specify a different type.", "0"],
      [0, 0, 0, "Unexpected any. Specify a different type.", "1"]
    ],
    "packages/grafana-ui/src/components/uPlot/Plot.tsx:5381": [
      [0, 0, 0, "Do not use any type assertions.", "0"],
      [0, 0, 0, "Do not use any type assertions.", "1"]
    ],
    "packages/grafana-ui/src/components/uPlot/PlotLegend.tsx:5381": [
      [0, 0, 0, "Unexpected any. Specify a different type.", "0"],
      [0, 0, 0, "Do not use any type assertions.", "1"]
    ],
    "packages/grafana-ui/src/components/uPlot/config.ts:5381": [
      [0, 0, 0, "Do not use any type assertions.", "0"],
      [0, 0, 0, "Do not use any type assertions.", "1"],
      [0, 0, 0, "Do not use any type assertions.", "2"],
      [0, 0, 0, "Do not use any type assertions.", "3"],
      [0, 0, 0, "Do not use any type assertions.", "4"],
      [0, 0, 0, "Do not use any type assertions.", "5"],
      [0, 0, 0, "Do not use any type assertions.", "6"],
      [0, 0, 0, "Do not use any type assertions.", "7"]
    ],
    "packages/grafana-ui/src/components/uPlot/config/UPlotAxisBuilder.ts:5381": [
      [0, 0, 0, "Unexpected any. Specify a different type.", "0"],
      [0, 0, 0, "Do not use any type assertions.", "1"],
      [0, 0, 0, "Unexpected any. Specify a different type.", "2"],
      [0, 0, 0, "Do not use any type assertions.", "3"],
      [0, 0, 0, "Unexpected any. Specify a different type.", "4"]
    ],
    "packages/grafana-ui/src/components/uPlot/config/UPlotConfigBuilder.ts:5381": [
      [0, 0, 0, "Do not use any type assertions.", "0"],
      [0, 0, 0, "Unexpected any. Specify a different type.", "1"],
      [0, 0, 0, "Do not use any type assertions.", "2"],
      [0, 0, 0, "Do not use any type assertions.", "3"],
      [0, 0, 0, "Unexpected any. Specify a different type.", "4"]
    ],
    "packages/grafana-ui/src/components/uPlot/config/UPlotSeriesBuilder.ts:5381": [
      [0, 0, 0, "Do not use any type assertions.", "0"]
    ],
    "packages/grafana-ui/src/components/uPlot/config/gradientFills.ts:5381": [
      [0, 0, 0, "Do not use any type assertions.", "0"],
      [0, 0, 0, "Do not use any type assertions.", "1"],
      [0, 0, 0, "Do not use any type assertions.", "2"]
    ],
    "packages/grafana-ui/src/components/uPlot/types.ts:5381": [
      [0, 0, 0, "Unexpected any. Specify a different type.", "0"]
    ],
    "packages/grafana-ui/src/components/uPlot/utils.ts:5381": [
      [0, 0, 0, "Do not use any type assertions.", "0"],
      [0, 0, 0, "Do not use any type assertions.", "1"],
      [0, 0, 0, "Do not use any type assertions.", "2"],
      [0, 0, 0, "Do not use any type assertions.", "3"],
      [0, 0, 0, "Do not use any type assertions.", "4"],
      [0, 0, 0, "Do not use any type assertions.", "5"]
    ],
    "packages/grafana-ui/src/options/builder/axis.tsx:5381": [
      [0, 0, 0, "Do not use any type assertions.", "0"],
      [0, 0, 0, "Unexpected any. Specify a different type.", "1"],
      [0, 0, 0, "Do not use any type assertions.", "2"],
      [0, 0, 0, "Unexpected any. Specify a different type.", "3"]
    ],
    "packages/grafana-ui/src/options/builder/hideSeries.tsx:5381": [
      [0, 0, 0, "Do not use any type assertions.", "0"]
    ],
    "packages/grafana-ui/src/options/builder/stacking.tsx:5381": [
      [0, 0, 0, "Unexpected any. Specify a different type.", "0"]
    ],
    "packages/grafana-ui/src/slate-plugins/braces.ts:5381": [
      [0, 0, 0, "Do not use any type assertions.", "0"]
    ],
    "packages/grafana-ui/src/slate-plugins/slate-prism/index.ts:5381": [
      [0, 0, 0, "Do not use any type assertions.", "0"],
      [0, 0, 0, "Do not use any type assertions.", "1"],
      [0, 0, 0, "Do not use any type assertions.", "2"],
      [0, 0, 0, "Unexpected any. Specify a different type.", "3"]
    ],
    "packages/grafana-ui/src/slate-plugins/slate-prism/options.tsx:5381": [
      [0, 0, 0, "Unexpected any. Specify a different type.", "0"],
      [0, 0, 0, "Unexpected any. Specify a different type.", "1"]
    ],
    "packages/grafana-ui/src/slate-plugins/suggestions.tsx:5381": [
      [0, 0, 0, "Do not use any type assertions.", "0"],
      [0, 0, 0, "Do not use any type assertions.", "1"],
      [0, 0, 0, "Unexpected any. Specify a different type.", "2"]
    ],
    "packages/grafana-ui/src/themes/ThemeContext.tsx:5381": [
      [0, 0, 0, "Do not use any type assertions.", "0"],
      [0, 0, 0, "Do not use any type assertions.", "1"],
      [0, 0, 0, "Do not use any type assertions.", "2"],
      [0, 0, 0, "Do not use any type assertions.", "3"],
      [0, 0, 0, "Do not use any type assertions.", "4"]
    ],
    "packages/grafana-ui/src/themes/stylesFactory.ts:5381": [
      [0, 0, 0, "Unexpected any. Specify a different type.", "0"],
      [0, 0, 0, "Unexpected any. Specify a different type.", "1"]
    ],
    "packages/grafana-ui/src/types/forms.ts:5381": [
      [0, 0, 0, "Unexpected any. Specify a different type.", "0"]
    ],
    "packages/grafana-ui/src/types/jquery.d.ts:5381": [
      [0, 0, 0, "Unexpected any. Specify a different type.", "0"],
      [0, 0, 0, "Unexpected any. Specify a different type.", "1"],
      [0, 0, 0, "Unexpected any. Specify a different type.", "2"],
      [0, 0, 0, "Unexpected any. Specify a different type.", "3"],
      [0, 0, 0, "Unexpected any. Specify a different type.", "4"],
      [0, 0, 0, "Unexpected any. Specify a different type.", "5"],
      [0, 0, 0, "Unexpected any. Specify a different type.", "6"],
      [0, 0, 0, "Unexpected any. Specify a different type.", "7"],
      [0, 0, 0, "Unexpected any. Specify a different type.", "8"]
    ],
    "packages/grafana-ui/src/types/mdx.d.ts:5381": [
      [0, 0, 0, "Unexpected any. Specify a different type.", "0"]
    ],
    "packages/grafana-ui/src/types/react-table-config.d.ts:5381": [
      [0, 0, 0, "Unexpected any. Specify a different type.", "0"],
      [0, 0, 0, "Unexpected any. Specify a different type.", "1"]
    ],
    "packages/grafana-ui/src/utils/debug.ts:5381": [
      [0, 0, 0, "Unexpected any. Specify a different type.", "0"]
    ],
    "packages/grafana-ui/src/utils/dom.ts:5381": [
      [0, 0, 0, "Unexpected any. Specify a different type.", "0"],
      [0, 0, 0, "Unexpected any. Specify a different type.", "1"],
      [0, 0, 0, "Unexpected any. Specify a different type.", "2"]
    ],
    "packages/grafana-ui/src/utils/logger.ts:5381": [
      [0, 0, 0, "Unexpected any. Specify a different type.", "0"],
      [0, 0, 0, "Unexpected any. Specify a different type.", "1"],
      [0, 0, 0, "Unexpected any. Specify a different type.", "2"]
    ],
    "packages/grafana-ui/src/utils/storybook/withTheme.tsx:5381": [
      [0, 0, 0, "Unexpected any. Specify a different type.", "0"],
      [0, 0, 0, "Unexpected any. Specify a different type.", "1"]
    ],
    "packages/grafana-ui/src/utils/table.ts:5381": [
      [0, 0, 0, "Unexpected any. Specify a different type.", "0"]
    ],
    "packages/grafana-ui/src/utils/useAsyncDependency.ts:5381": [
      [0, 0, 0, "Unexpected any. Specify a different type.", "0"]
    ],
    "plugins-bundled/internal/input-datasource/src/InputDatasource.ts:5381": [
      [0, 0, 0, "Unexpected any. Specify a different type.", "0"],
      [0, 0, 0, "Do not use any type assertions.", "1"]
    ],
    "public/app/angular/AngularApp.ts:5381": [
      [0, 0, 0, "Unexpected any. Specify a different type.", "0"],
      [0, 0, 0, "Unexpected any. Specify a different type.", "1"],
      [0, 0, 0, "Unexpected any. Specify a different type.", "2"],
      [0, 0, 0, "Unexpected any. Specify a different type.", "3"],
      [0, 0, 0, "Unexpected any. Specify a different type.", "4"],
      [0, 0, 0, "Unexpected any. Specify a different type.", "5"]
    ],
    "public/app/angular/AngularLocationWrapper.ts:5381": [
      [0, 0, 0, "Unexpected any. Specify a different type.", "0"],
      [0, 0, 0, "Unexpected any. Specify a different type.", "1"],
      [0, 0, 0, "Unexpected any. Specify a different type.", "2"],
      [0, 0, 0, "Unexpected any. Specify a different type.", "3"],
      [0, 0, 0, "Unexpected any. Specify a different type.", "4"]
    ],
    "public/app/angular/GrafanaCtrl.ts:5381": [
      [0, 0, 0, "Unexpected any. Specify a different type.", "0"],
      [0, 0, 0, "Unexpected any. Specify a different type.", "1"],
      [0, 0, 0, "Unexpected any. Specify a different type.", "2"],
      [0, 0, 0, "Unexpected any. Specify a different type.", "3"]
    ],
    "public/app/angular/array_join.ts:5381": [
      [0, 0, 0, "Unexpected any. Specify a different type.", "0"],
      [0, 0, 0, "Unexpected any. Specify a different type.", "1"],
      [0, 0, 0, "Unexpected any. Specify a different type.", "2"],
      [0, 0, 0, "Unexpected any. Specify a different type.", "3"],
      [0, 0, 0, "Do not use any type assertions.", "4"],
      [0, 0, 0, "Unexpected any. Specify a different type.", "5"]
    ],
    "public/app/angular/autofill_event_fix.ts:5381": [
      [0, 0, 0, "Unexpected any. Specify a different type.", "0"],
      [0, 0, 0, "Unexpected any. Specify a different type.", "1"],
      [0, 0, 0, "Unexpected any. Specify a different type.", "2"]
    ],
    "public/app/angular/bridgeReactAngularRouting.ts:5381": [
      [0, 0, 0, "Unexpected any. Specify a different type.", "0"],
      [0, 0, 0, "Unexpected any. Specify a different type.", "1"],
      [0, 0, 0, "Unexpected any. Specify a different type.", "2"],
      [0, 0, 0, "Do not use any type assertions.", "3"],
      [0, 0, 0, "Do not use any type assertions.", "4"]
    ],
    "public/app/angular/bsTooltip.ts:5381": [
      [0, 0, 0, "Unexpected any. Specify a different type.", "0"],
      [0, 0, 0, "Unexpected any. Specify a different type.", "1"],
      [0, 0, 0, "Unexpected any. Specify a different type.", "2"],
      [0, 0, 0, "Unexpected any. Specify a different type.", "3"],
      [0, 0, 0, "Unexpected any. Specify a different type.", "4"],
      [0, 0, 0, "Unexpected any. Specify a different type.", "5"],
      [0, 0, 0, "Unexpected any. Specify a different type.", "6"],
      [0, 0, 0, "Unexpected any. Specify a different type.", "7"],
      [0, 0, 0, "Unexpected any. Specify a different type.", "8"]
    ],
    "public/app/angular/bsTypeahead.ts:5381": [
      [0, 0, 0, "Unexpected any. Specify a different type.", "0"],
      [0, 0, 0, "Unexpected any. Specify a different type.", "1"],
      [0, 0, 0, "Unexpected any. Specify a different type.", "2"],
      [0, 0, 0, "Unexpected any. Specify a different type.", "3"],
      [0, 0, 0, "Unexpected any. Specify a different type.", "4"],
      [0, 0, 0, "Unexpected any. Specify a different type.", "5"],
      [0, 0, 0, "Unexpected any. Specify a different type.", "6"],
      [0, 0, 0, "Unexpected any. Specify a different type.", "7"]
    ],
    "public/app/angular/components/HttpSettingsCtrl.ts:5381": [
      [0, 0, 0, "Unexpected any. Specify a different type.", "0"],
      [0, 0, 0, "Unexpected any. Specify a different type.", "1"]
    ],
    "public/app/angular/components/code_editor/brace.d.ts:5381": [
      [0, 0, 0, "Unexpected any. Specify a different type.", "0"]
    ],
    "public/app/angular/components/code_editor/code_editor.ts:5381": [
      [0, 0, 0, "Unexpected any. Specify a different type.", "0"],
      [0, 0, 0, "Unexpected any. Specify a different type.", "1"],
      [0, 0, 0, "Unexpected any. Specify a different type.", "2"],
      [0, 0, 0, "Do not use any type assertions.", "3"],
      [0, 0, 0, "Unexpected any. Specify a different type.", "4"],
      [0, 0, 0, "Unexpected any. Specify a different type.", "5"],
      [0, 0, 0, "Unexpected any. Specify a different type.", "6"],
      [0, 0, 0, "Do not use any type assertions.", "7"],
      [0, 0, 0, "Unexpected any. Specify a different type.", "8"]
    ],
    "public/app/angular/components/form_dropdown/form_dropdown.ts:5381": [
      [0, 0, 0, "Unexpected any. Specify a different type.", "0"],
      [0, 0, 0, "Unexpected any. Specify a different type.", "1"],
      [0, 0, 0, "Unexpected any. Specify a different type.", "2"],
      [0, 0, 0, "Unexpected any. Specify a different type.", "3"],
      [0, 0, 0, "Unexpected any. Specify a different type.", "4"],
      [0, 0, 0, "Unexpected any. Specify a different type.", "5"],
      [0, 0, 0, "Unexpected any. Specify a different type.", "6"],
      [0, 0, 0, "Unexpected any. Specify a different type.", "7"],
      [0, 0, 0, "Unexpected any. Specify a different type.", "8"],
      [0, 0, 0, "Unexpected any. Specify a different type.", "9"],
      [0, 0, 0, "Unexpected any. Specify a different type.", "10"],
      [0, 0, 0, "Unexpected any. Specify a different type.", "11"],
      [0, 0, 0, "Unexpected any. Specify a different type.", "12"],
      [0, 0, 0, "Unexpected any. Specify a different type.", "13"],
      [0, 0, 0, "Unexpected any. Specify a different type.", "14"],
      [0, 0, 0, "Unexpected any. Specify a different type.", "15"],
      [0, 0, 0, "Unexpected any. Specify a different type.", "16"],
      [0, 0, 0, "Do not use any type assertions.", "17"],
      [0, 0, 0, "Unexpected any. Specify a different type.", "18"],
      [0, 0, 0, "Unexpected any. Specify a different type.", "19"],
      [0, 0, 0, "Unexpected any. Specify a different type.", "20"],
      [0, 0, 0, "Unexpected any. Specify a different type.", "21"],
      [0, 0, 0, "Unexpected any. Specify a different type.", "22"],
      [0, 0, 0, "Unexpected any. Specify a different type.", "23"],
      [0, 0, 0, "Do not use any type assertions.", "24"],
      [0, 0, 0, "Unexpected any. Specify a different type.", "25"],
      [0, 0, 0, "Do not use any type assertions.", "26"],
      [0, 0, 0, "Unexpected any. Specify a different type.", "27"],
      [0, 0, 0, "Do not use any type assertions.", "28"],
      [0, 0, 0, "Unexpected any. Specify a different type.", "29"]
    ],
    "public/app/angular/components/info_popover.ts:5381": [
      [0, 0, 0, "Unexpected any. Specify a different type.", "0"],
      [0, 0, 0, "Unexpected any. Specify a different type.", "1"],
      [0, 0, 0, "Unexpected any. Specify a different type.", "2"],
      [0, 0, 0, "Unexpected any. Specify a different type.", "3"],
      [0, 0, 0, "Unexpected any. Specify a different type.", "4"],
      [0, 0, 0, "Unexpected any. Specify a different type.", "5"],
      [0, 0, 0, "Unexpected any. Specify a different type.", "6"]
    ],
    "public/app/angular/components/jsontree.ts:5381": [
      [0, 0, 0, "Unexpected any. Specify a different type.", "0"]
    ],
    "public/app/angular/components/plugin_component.ts:5381": [
      [0, 0, 0, "Unexpected any. Specify a different type.", "0"],
      [0, 0, 0, "Unexpected any. Specify a different type.", "1"],
      [0, 0, 0, "Unexpected any. Specify a different type.", "2"],
      [0, 0, 0, "Unexpected any. Specify a different type.", "3"],
      [0, 0, 0, "Unexpected any. Specify a different type.", "4"],
      [0, 0, 0, "Unexpected any. Specify a different type.", "5"],
      [0, 0, 0, "Unexpected any. Specify a different type.", "6"],
      [0, 0, 0, "Unexpected any. Specify a different type.", "7"],
      [0, 0, 0, "Unexpected any. Specify a different type.", "8"],
      [0, 0, 0, "Unexpected any. Specify a different type.", "9"],
      [0, 0, 0, "Unexpected any. Specify a different type.", "10"],
      [0, 0, 0, "Unexpected any. Specify a different type.", "11"],
      [0, 0, 0, "Unexpected any. Specify a different type.", "12"],
      [0, 0, 0, "Unexpected any. Specify a different type.", "13"],
      [0, 0, 0, "Unexpected any. Specify a different type.", "14"],
      [0, 0, 0, "Unexpected any. Specify a different type.", "15"],
      [0, 0, 0, "Unexpected any. Specify a different type.", "16"],
      [0, 0, 0, "Unexpected any. Specify a different type.", "17"],
      [0, 0, 0, "Unexpected any. Specify a different type.", "18"],
      [0, 0, 0, "Do not use any type assertions.", "19"],
      [0, 0, 0, "Unexpected any. Specify a different type.", "20"],
      [0, 0, 0, "Unexpected any. Specify a different type.", "21"],
      [0, 0, 0, "Unexpected any. Specify a different type.", "22"],
      [0, 0, 0, "Unexpected any. Specify a different type.", "23"],
      [0, 0, 0, "Unexpected any. Specify a different type.", "24"],
      [0, 0, 0, "Unexpected any. Specify a different type.", "25"],
      [0, 0, 0, "Unexpected any. Specify a different type.", "26"],
      [0, 0, 0, "Unexpected any. Specify a different type.", "27"],
      [0, 0, 0, "Unexpected any. Specify a different type.", "28"]
    ],
    "public/app/angular/components/query_part_editor.ts:5381": [
      [0, 0, 0, "Unexpected any. Specify a different type.", "0"],
      [0, 0, 0, "Unexpected any. Specify a different type.", "1"],
      [0, 0, 0, "Unexpected any. Specify a different type.", "2"],
      [0, 0, 0, "Unexpected any. Specify a different type.", "3"],
      [0, 0, 0, "Unexpected any. Specify a different type.", "4"],
      [0, 0, 0, "Unexpected any. Specify a different type.", "5"],
      [0, 0, 0, "Unexpected any. Specify a different type.", "6"],
      [0, 0, 0, "Unexpected any. Specify a different type.", "7"],
      [0, 0, 0, "Unexpected any. Specify a different type.", "8"],
      [0, 0, 0, "Unexpected any. Specify a different type.", "9"],
      [0, 0, 0, "Unexpected any. Specify a different type.", "10"],
      [0, 0, 0, "Unexpected any. Specify a different type.", "11"],
      [0, 0, 0, "Unexpected any. Specify a different type.", "12"]
    ],
    "public/app/angular/components/scroll.ts:5381": [
      [0, 0, 0, "Unexpected any. Specify a different type.", "0"],
      [0, 0, 0, "Unexpected any. Specify a different type.", "1"],
      [0, 0, 0, "Unexpected any. Specify a different type.", "2"]
    ],
    "public/app/angular/components/spectrum_picker.ts:5381": [
      [0, 0, 0, "Unexpected any. Specify a different type.", "0"],
      [0, 0, 0, "Unexpected any. Specify a different type.", "1"],
      [0, 0, 0, "Unexpected any. Specify a different type.", "2"],
      [0, 0, 0, "Unexpected any. Specify a different type.", "3"]
    ],
    "public/app/angular/components/sql_part/sql_part.ts:5381": [
      [0, 0, 0, "Unexpected any. Specify a different type.", "0"],
      [0, 0, 0, "Unexpected any. Specify a different type.", "1"],
      [0, 0, 0, "Unexpected any. Specify a different type.", "2"],
      [0, 0, 0, "Unexpected any. Specify a different type.", "3"],
      [0, 0, 0, "Unexpected any. Specify a different type.", "4"],
      [0, 0, 0, "Unexpected any. Specify a different type.", "5"],
      [0, 0, 0, "Unexpected any. Specify a different type.", "6"]
    ],
    "public/app/angular/components/sql_part/sql_part_editor.ts:5381": [
      [0, 0, 0, "Unexpected any. Specify a different type.", "0"],
      [0, 0, 0, "Unexpected any. Specify a different type.", "1"],
      [0, 0, 0, "Unexpected any. Specify a different type.", "2"],
      [0, 0, 0, "Unexpected any. Specify a different type.", "3"],
      [0, 0, 0, "Unexpected any. Specify a different type.", "4"],
      [0, 0, 0, "Unexpected any. Specify a different type.", "5"],
      [0, 0, 0, "Unexpected any. Specify a different type.", "6"],
      [0, 0, 0, "Unexpected any. Specify a different type.", "7"],
      [0, 0, 0, "Unexpected any. Specify a different type.", "8"],
      [0, 0, 0, "Unexpected any. Specify a different type.", "9"],
      [0, 0, 0, "Unexpected any. Specify a different type.", "10"],
      [0, 0, 0, "Unexpected any. Specify a different type.", "11"],
      [0, 0, 0, "Unexpected any. Specify a different type.", "12"]
    ],
    "public/app/angular/components/switch.ts:5381": [
      [0, 0, 0, "Unexpected any. Specify a different type.", "0"],
      [0, 0, 0, "Unexpected any. Specify a different type.", "1"],
      [0, 0, 0, "Unexpected any. Specify a different type.", "2"],
      [0, 0, 0, "Unexpected any. Specify a different type.", "3"],
      [0, 0, 0, "Unexpected any. Specify a different type.", "4"],
      [0, 0, 0, "Unexpected any. Specify a different type.", "5"]
    ],
    "public/app/angular/diff-view.ts:5381": [
      [0, 0, 0, "Unexpected any. Specify a different type.", "0"],
      [0, 0, 0, "Unexpected any. Specify a different type.", "1"],
      [0, 0, 0, "Unexpected any. Specify a different type.", "2"]
    ],
    "public/app/angular/dropdown_typeahead.ts:5381": [
      [0, 0, 0, "Unexpected any. Specify a different type.", "0"],
      [0, 0, 0, "Unexpected any. Specify a different type.", "1"],
      [0, 0, 0, "Unexpected any. Specify a different type.", "2"],
      [0, 0, 0, "Unexpected any. Specify a different type.", "3"],
      [0, 0, 0, "Unexpected any. Specify a different type.", "4"],
      [0, 0, 0, "Unexpected any. Specify a different type.", "5"],
      [0, 0, 0, "Unexpected any. Specify a different type.", "6"],
      [0, 0, 0, "Unexpected any. Specify a different type.", "7"],
      [0, 0, 0, "Unexpected any. Specify a different type.", "8"],
      [0, 0, 0, "Unexpected any. Specify a different type.", "9"],
      [0, 0, 0, "Unexpected any. Specify a different type.", "10"],
      [0, 0, 0, "Unexpected any. Specify a different type.", "11"],
      [0, 0, 0, "Do not use any type assertions.", "12"],
      [0, 0, 0, "Unexpected any. Specify a different type.", "13"],
      [0, 0, 0, "Unexpected any. Specify a different type.", "14"],
      [0, 0, 0, "Unexpected any. Specify a different type.", "15"],
      [0, 0, 0, "Unexpected any. Specify a different type.", "16"],
      [0, 0, 0, "Unexpected any. Specify a different type.", "17"]
    ],
    "public/app/angular/filters/filters.ts:5381": [
      [0, 0, 0, "Unexpected any. Specify a different type.", "0"],
      [0, 0, 0, "Unexpected any. Specify a different type.", "1"],
      [0, 0, 0, "Unexpected any. Specify a different type.", "2"],
      [0, 0, 0, "Unexpected any. Specify a different type.", "3"],
      [0, 0, 0, "Unexpected any. Specify a different type.", "4"],
      [0, 0, 0, "Unexpected any. Specify a different type.", "5"],
      [0, 0, 0, "Unexpected any. Specify a different type.", "6"]
    ],
    "public/app/angular/give_focus.ts:5381": [
      [0, 0, 0, "Unexpected any. Specify a different type.", "0"],
      [0, 0, 0, "Unexpected any. Specify a different type.", "1"],
      [0, 0, 0, "Unexpected any. Specify a different type.", "2"],
      [0, 0, 0, "Unexpected any. Specify a different type.", "3"],
      [0, 0, 0, "Unexpected any. Specify a different type.", "4"],
      [0, 0, 0, "Unexpected any. Specify a different type.", "5"]
    ],
    "public/app/angular/injectorMonkeyPatch.ts:5381": [
      [0, 0, 0, "Unexpected any. Specify a different type.", "0"],
      [0, 0, 0, "Unexpected any. Specify a different type.", "1"],
      [0, 0, 0, "Unexpected any. Specify a different type.", "2"],
      [0, 0, 0, "Unexpected any. Specify a different type.", "3"],
      [0, 0, 0, "Unexpected any. Specify a different type.", "4"]
    ],
    "public/app/angular/jquery_extended.ts:5381": [
      [0, 0, 0, "Unexpected any. Specify a different type.", "0"],
      [0, 0, 0, "Unexpected any. Specify a different type.", "1"]
    ],
    "public/app/angular/metric_segment.ts:5381": [
      [0, 0, 0, "Unexpected any. Specify a different type.", "0"],
      [0, 0, 0, "Unexpected any. Specify a different type.", "1"],
      [0, 0, 0, "Unexpected any. Specify a different type.", "2"],
      [0, 0, 0, "Unexpected any. Specify a different type.", "3"],
      [0, 0, 0, "Unexpected any. Specify a different type.", "4"],
      [0, 0, 0, "Unexpected any. Specify a different type.", "5"],
      [0, 0, 0, "Unexpected any. Specify a different type.", "6"],
      [0, 0, 0, "Unexpected any. Specify a different type.", "7"],
      [0, 0, 0, "Unexpected any. Specify a different type.", "8"],
      [0, 0, 0, "Unexpected any. Specify a different type.", "9"],
      [0, 0, 0, "Unexpected any. Specify a different type.", "10"],
      [0, 0, 0, "Unexpected any. Specify a different type.", "11"],
      [0, 0, 0, "Unexpected any. Specify a different type.", "12"],
      [0, 0, 0, "Unexpected any. Specify a different type.", "13"],
      [0, 0, 0, "Unexpected any. Specify a different type.", "14"],
      [0, 0, 0, "Unexpected any. Specify a different type.", "15"],
      [0, 0, 0, "Unexpected any. Specify a different type.", "16"]
    ],
    "public/app/angular/misc.ts:5381": [
      [0, 0, 0, "Unexpected any. Specify a different type.", "0"],
      [0, 0, 0, "Unexpected any. Specify a different type.", "1"],
      [0, 0, 0, "Unexpected any. Specify a different type.", "2"],
      [0, 0, 0, "Unexpected any. Specify a different type.", "3"],
      [0, 0, 0, "Unexpected any. Specify a different type.", "4"],
      [0, 0, 0, "Unexpected any. Specify a different type.", "5"],
      [0, 0, 0, "Unexpected any. Specify a different type.", "6"],
      [0, 0, 0, "Unexpected any. Specify a different type.", "7"],
      [0, 0, 0, "Unexpected any. Specify a different type.", "8"],
      [0, 0, 0, "Unexpected any. Specify a different type.", "9"],
      [0, 0, 0, "Unexpected any. Specify a different type.", "10"],
      [0, 0, 0, "Unexpected any. Specify a different type.", "11"],
      [0, 0, 0, "Unexpected any. Specify a different type.", "12"],
      [0, 0, 0, "Unexpected any. Specify a different type.", "13"],
      [0, 0, 0, "Unexpected any. Specify a different type.", "14"],
      [0, 0, 0, "Unexpected any. Specify a different type.", "15"],
      [0, 0, 0, "Unexpected any. Specify a different type.", "16"],
      [0, 0, 0, "Unexpected any. Specify a different type.", "17"],
      [0, 0, 0, "Unexpected any. Specify a different type.", "18"],
      [0, 0, 0, "Unexpected any. Specify a different type.", "19"],
      [0, 0, 0, "Unexpected any. Specify a different type.", "20"],
      [0, 0, 0, "Unexpected any. Specify a different type.", "21"],
      [0, 0, 0, "Unexpected any. Specify a different type.", "22"],
      [0, 0, 0, "Unexpected any. Specify a different type.", "23"],
      [0, 0, 0, "Unexpected any. Specify a different type.", "24"],
      [0, 0, 0, "Unexpected any. Specify a different type.", "25"],
      [0, 0, 0, "Unexpected any. Specify a different type.", "26"],
      [0, 0, 0, "Unexpected any. Specify a different type.", "27"],
      [0, 0, 0, "Unexpected any. Specify a different type.", "28"]
    ],
    "public/app/angular/ng_model_on_blur.ts:5381": [
      [0, 0, 0, "Unexpected any. Specify a different type.", "0"],
      [0, 0, 0, "Unexpected any. Specify a different type.", "1"],
      [0, 0, 0, "Unexpected any. Specify a different type.", "2"],
      [0, 0, 0, "Unexpected any. Specify a different type.", "3"],
      [0, 0, 0, "Unexpected any. Specify a different type.", "4"],
      [0, 0, 0, "Unexpected any. Specify a different type.", "5"],
      [0, 0, 0, "Unexpected any. Specify a different type.", "6"],
      [0, 0, 0, "Unexpected any. Specify a different type.", "7"],
      [0, 0, 0, "Unexpected any. Specify a different type.", "8"],
      [0, 0, 0, "Unexpected any. Specify a different type.", "9"],
      [0, 0, 0, "Unexpected any. Specify a different type.", "10"],
      [0, 0, 0, "Unexpected any. Specify a different type.", "11"],
      [0, 0, 0, "Unexpected any. Specify a different type.", "12"],
      [0, 0, 0, "Unexpected any. Specify a different type.", "13"],
      [0, 0, 0, "Unexpected any. Specify a different type.", "14"]
    ],
    "public/app/angular/panel/metrics_panel_ctrl.ts:5381": [
      [0, 0, 0, "Unexpected any. Specify a different type.", "0"],
      [0, 0, 0, "Unexpected any. Specify a different type.", "1"],
      [0, 0, 0, "Unexpected any. Specify a different type.", "2"],
      [0, 0, 0, "Unexpected any. Specify a different type.", "3"],
      [0, 0, 0, "Unexpected any. Specify a different type.", "4"],
      [0, 0, 0, "Unexpected any. Specify a different type.", "5"],
      [0, 0, 0, "Unexpected any. Specify a different type.", "6"],
      [0, 0, 0, "Unexpected any. Specify a different type.", "7"],
      [0, 0, 0, "Do not use any type assertions.", "8"],
      [0, 0, 0, "Unexpected any. Specify a different type.", "9"],
      [0, 0, 0, "Unexpected any. Specify a different type.", "10"],
      [0, 0, 0, "Do not use any type assertions.", "11"]
    ],
    "public/app/angular/panel/panel_ctrl.ts:5381": [
      [0, 0, 0, "Unexpected any. Specify a different type.", "0"],
      [0, 0, 0, "Unexpected any. Specify a different type.", "1"],
      [0, 0, 0, "Unexpected any. Specify a different type.", "2"],
      [0, 0, 0, "Unexpected any. Specify a different type.", "3"],
      [0, 0, 0, "Unexpected any. Specify a different type.", "4"],
      [0, 0, 0, "Unexpected any. Specify a different type.", "5"],
      [0, 0, 0, "Unexpected any. Specify a different type.", "6"],
      [0, 0, 0, "Unexpected any. Specify a different type.", "7"],
      [0, 0, 0, "Unexpected any. Specify a different type.", "8"],
      [0, 0, 0, "Unexpected any. Specify a different type.", "9"],
      [0, 0, 0, "Unexpected any. Specify a different type.", "10"],
      [0, 0, 0, "Unexpected any. Specify a different type.", "11"]
    ],
    "public/app/angular/panel/panel_directive.ts:5381": [
      [0, 0, 0, "Unexpected any. Specify a different type.", "0"],
      [0, 0, 0, "Unexpected any. Specify a different type.", "1"],
      [0, 0, 0, "Do not use any type assertions.", "2"],
      [0, 0, 0, "Unexpected any. Specify a different type.", "3"]
    ],
    "public/app/angular/panel/panel_editor_tab.ts:5381": [
      [0, 0, 0, "Unexpected any. Specify a different type.", "0"],
      [0, 0, 0, "Unexpected any. Specify a different type.", "1"],
      [0, 0, 0, "Unexpected any. Specify a different type.", "2"]
    ],
    "public/app/angular/panel/query_ctrl.ts:5381": [
      [0, 0, 0, "Unexpected any. Specify a different type.", "0"],
      [0, 0, 0, "Unexpected any. Specify a different type.", "1"],
      [0, 0, 0, "Unexpected any. Specify a different type.", "2"],
      [0, 0, 0, "Unexpected any. Specify a different type.", "3"],
      [0, 0, 0, "Unexpected any. Specify a different type.", "4"]
    ],
    "public/app/angular/panel/query_editor_row.ts:5381": [
      [0, 0, 0, "Unexpected any. Specify a different type.", "0"],
      [0, 0, 0, "Unexpected any. Specify a different type.", "1"],
      [0, 0, 0, "Unexpected any. Specify a different type.", "2"],
      [0, 0, 0, "Unexpected any. Specify a different type.", "3"]
    ],
    "public/app/angular/panel/specs/metrics_panel_ctrl.test.ts:5381": [
      [0, 0, 0, "Unexpected any. Specify a different type.", "0"],
      [0, 0, 0, "Unexpected any. Specify a different type.", "1"]
    ],
    "public/app/angular/partials.ts:5381": [
      [0, 0, 0, "Do not use any type assertions.", "0"],
      [0, 0, 0, "Unexpected any. Specify a different type.", "1"]
    ],
    "public/app/angular/promiseToDigest.ts:5381": [
      [0, 0, 0, "Unexpected any. Specify a different type.", "0"]
    ],
    "public/app/angular/react2angular.ts:5381": [
      [0, 0, 0, "Unexpected any. Specify a different type.", "0"],
      [0, 0, 0, "Unexpected any. Specify a different type.", "1"]
    ],
    "public/app/angular/rebuild_on_change.ts:5381": [
      [0, 0, 0, "Unexpected any. Specify a different type.", "0"],
      [0, 0, 0, "Unexpected any. Specify a different type.", "1"],
      [0, 0, 0, "Do not use any type assertions.", "2"],
      [0, 0, 0, "Unexpected any. Specify a different type.", "3"],
      [0, 0, 0, "Unexpected any. Specify a different type.", "4"],
      [0, 0, 0, "Unexpected any. Specify a different type.", "5"],
      [0, 0, 0, "Unexpected any. Specify a different type.", "6"],
      [0, 0, 0, "Unexpected any. Specify a different type.", "7"],
      [0, 0, 0, "Unexpected any. Specify a different type.", "8"],
      [0, 0, 0, "Unexpected any. Specify a different type.", "9"],
      [0, 0, 0, "Unexpected any. Specify a different type.", "10"],
      [0, 0, 0, "Unexpected any. Specify a different type.", "11"],
      [0, 0, 0, "Unexpected any. Specify a different type.", "12"],
      [0, 0, 0, "Unexpected any. Specify a different type.", "13"],
      [0, 0, 0, "Unexpected any. Specify a different type.", "14"],
      [0, 0, 0, "Unexpected any. Specify a different type.", "15"],
      [0, 0, 0, "Unexpected any. Specify a different type.", "16"]
    ],
    "public/app/angular/services/AngularLoader.ts:5381": [
      [0, 0, 0, "Unexpected any. Specify a different type.", "0"],
      [0, 0, 0, "Unexpected any. Specify a different type.", "1"],
      [0, 0, 0, "Unexpected any. Specify a different type.", "2"]
    ],
    "public/app/angular/services/UtilSrv.ts:5381": [
      [0, 0, 0, "Unexpected any. Specify a different type.", "0"],
      [0, 0, 0, "Unexpected any. Specify a different type.", "1"]
    ],
    "public/app/angular/services/annotations_srv.ts:5381": [
      [0, 0, 0, "Unexpected any. Specify a different type.", "0"],
      [0, 0, 0, "Unexpected any. Specify a different type.", "1"],
      [0, 0, 0, "Unexpected any. Specify a different type.", "2"]
    ],
    "public/app/angular/services/dynamic_directive_srv.ts:5381": [
      [0, 0, 0, "Unexpected any. Specify a different type.", "0"],
      [0, 0, 0, "Unexpected any. Specify a different type.", "1"],
      [0, 0, 0, "Unexpected any. Specify a different type.", "2"],
      [0, 0, 0, "Unexpected any. Specify a different type.", "3"],
      [0, 0, 0, "Unexpected any. Specify a different type.", "4"],
      [0, 0, 0, "Unexpected any. Specify a different type.", "5"],
      [0, 0, 0, "Unexpected any. Specify a different type.", "6"],
      [0, 0, 0, "Unexpected any. Specify a different type.", "7"],
      [0, 0, 0, "Unexpected any. Specify a different type.", "8"]
    ],
    "public/app/angular/services/nav_model_srv.ts:5381": [
      [0, 0, 0, "Unexpected any. Specify a different type.", "0"]
    ],
    "public/app/angular/services/ng_react.ts:5381": [
      [0, 0, 0, "Do not use any type assertions.", "0"],
      [0, 0, 0, "Do not use any type assertions.", "1"],
      [0, 0, 0, "Do not use any type assertions.", "2"],
      [0, 0, 0, "Do not use any type assertions.", "3"],
      [0, 0, 0, "Unexpected any. Specify a different type.", "4"],
      [0, 0, 0, "Unexpected any. Specify a different type.", "5"],
      [0, 0, 0, "Unexpected any. Specify a different type.", "6"],
      [0, 0, 0, "Unexpected any. Specify a different type.", "7"],
      [0, 0, 0, "Unexpected any. Specify a different type.", "8"],
      [0, 0, 0, "Unexpected any. Specify a different type.", "9"],
      [0, 0, 0, "Unexpected any. Specify a different type.", "10"],
      [0, 0, 0, "Unexpected any. Specify a different type.", "11"],
      [0, 0, 0, "Unexpected any. Specify a different type.", "12"],
      [0, 0, 0, "Unexpected any. Specify a different type.", "13"],
      [0, 0, 0, "Unexpected any. Specify a different type.", "14"],
      [0, 0, 0, "Unexpected any. Specify a different type.", "15"],
      [0, 0, 0, "Unexpected any. Specify a different type.", "16"],
      [0, 0, 0, "Unexpected any. Specify a different type.", "17"],
      [0, 0, 0, "Unexpected any. Specify a different type.", "18"],
      [0, 0, 0, "Unexpected any. Specify a different type.", "19"],
      [0, 0, 0, "Unexpected any. Specify a different type.", "20"],
      [0, 0, 0, "Unexpected any. Specify a different type.", "21"],
      [0, 0, 0, "Unexpected any. Specify a different type.", "22"],
      [0, 0, 0, "Unexpected any. Specify a different type.", "23"],
      [0, 0, 0, "Unexpected any. Specify a different type.", "24"],
      [0, 0, 0, "Unexpected any. Specify a different type.", "25"],
      [0, 0, 0, "Unexpected any. Specify a different type.", "26"],
      [0, 0, 0, "Unexpected any. Specify a different type.", "27"],
      [0, 0, 0, "Unexpected any. Specify a different type.", "28"],
      [0, 0, 0, "Unexpected any. Specify a different type.", "29"]
    ],
    "public/app/angular/services/popover_srv.ts:5381": [
      [0, 0, 0, "Unexpected any. Specify a different type.", "0"],
      [0, 0, 0, "Unexpected any. Specify a different type.", "1"],
      [0, 0, 0, "Unexpected any. Specify a different type.", "2"],
      [0, 0, 0, "Unexpected any. Specify a different type.", "3"],
      [0, 0, 0, "Unexpected any. Specify a different type.", "4"],
      [0, 0, 0, "Unexpected any. Specify a different type.", "5"]
    ],
    "public/app/angular/services/segment_srv.ts:5381": [
      [0, 0, 0, "Unexpected any. Specify a different type.", "0"],
      [0, 0, 0, "Unexpected any. Specify a different type.", "1"],
      [0, 0, 0, "Unexpected any. Specify a different type.", "2"],
      [0, 0, 0, "Unexpected any. Specify a different type.", "3"],
      [0, 0, 0, "Unexpected any. Specify a different type.", "4"],
      [0, 0, 0, "Unexpected any. Specify a different type.", "5"],
      [0, 0, 0, "Unexpected any. Specify a different type.", "6"],
      [0, 0, 0, "Unexpected any. Specify a different type.", "7"],
      [0, 0, 0, "Unexpected any. Specify a different type.", "8"]
    ],
    "public/app/angular/services/timer.ts:5381": [
      [0, 0, 0, "Unexpected any. Specify a different type.", "0"],
      [0, 0, 0, "Unexpected any. Specify a different type.", "1"],
      [0, 0, 0, "Unexpected any. Specify a different type.", "2"]
    ],
    "public/app/angular/tags.ts:5381": [
      [0, 0, 0, "Unexpected any. Specify a different type.", "0"],
      [0, 0, 0, "Unexpected any. Specify a different type.", "1"],
      [0, 0, 0, "Unexpected any. Specify a different type.", "2"],
      [0, 0, 0, "Unexpected any. Specify a different type.", "3"],
      [0, 0, 0, "Unexpected any. Specify a different type.", "4"],
      [0, 0, 0, "Unexpected any. Specify a different type.", "5"],
      [0, 0, 0, "Unexpected any. Specify a different type.", "6"],
      [0, 0, 0, "Unexpected any. Specify a different type.", "7"],
      [0, 0, 0, "Unexpected any. Specify a different type.", "8"],
      [0, 0, 0, "Unexpected any. Specify a different type.", "9"]
    ],
    "public/app/core/TableModel.ts:5381": [
      [0, 0, 0, "Unexpected any. Specify a different type.", "0"],
      [0, 0, 0, "Unexpected any. Specify a different type.", "1"],
      [0, 0, 0, "Unexpected any. Specify a different type.", "2"],
      [0, 0, 0, "Unexpected any. Specify a different type.", "3"],
      [0, 0, 0, "Unexpected any. Specify a different type.", "4"],
      [0, 0, 0, "Unexpected any. Specify a different type.", "5"],
      [0, 0, 0, "Unexpected any. Specify a different type.", "6"]
    ],
    "public/app/core/components/DynamicImports/SafeDynamicImport.tsx:5381": [
      [0, 0, 0, "Unexpected any. Specify a different type.", "0"]
    ],
    "public/app/core/components/ForgottenPassword/ChangePassword.tsx:5381": [
      [0, 0, 0, "Use data-testid for E2E selectors instead of aria-label", "0"]
    ],
    "public/app/core/components/Login/LoginCtrl.tsx:5381": [
      [0, 0, 0, "Unexpected any. Specify a different type.", "0"]
    ],
    "public/app/core/components/Login/LoginForm.tsx:5381": [
      [0, 0, 0, "Use data-testid for E2E selectors instead of aria-label", "0"],
      [0, 0, 0, "Use data-testid for E2E selectors instead of aria-label", "1"]
    ],
    "public/app/core/components/NavBar/NavBarItemMenuTrigger.tsx:5381": [
      [0, 0, 0, "Do not use any type assertions.", "0"],
      [0, 0, 0, "Do not use any type assertions.", "1"],
      [0, 0, 0, "Do not use any type assertions.", "2"]
    ],
    "public/app/core/components/OptionsUI/registry.tsx:5381": [
      [0, 0, 0, "Do not use any type assertions.", "0"],
      [0, 0, 0, "Unexpected any. Specify a different type.", "1"],
      [0, 0, 0, "Do not use any type assertions.", "2"],
      [0, 0, 0, "Unexpected any. Specify a different type.", "3"],
      [0, 0, 0, "Do not use any type assertions.", "4"],
      [0, 0, 0, "Unexpected any. Specify a different type.", "5"],
      [0, 0, 0, "Do not use any type assertions.", "6"],
      [0, 0, 0, "Unexpected any. Specify a different type.", "7"],
      [0, 0, 0, "Unexpected any. Specify a different type.", "8"],
      [0, 0, 0, "Do not use any type assertions.", "9"],
      [0, 0, 0, "Unexpected any. Specify a different type.", "10"],
      [0, 0, 0, "Unexpected any. Specify a different type.", "11"],
      [0, 0, 0, "Do not use any type assertions.", "12"],
      [0, 0, 0, "Unexpected any. Specify a different type.", "13"],
      [0, 0, 0, "Unexpected any. Specify a different type.", "14"],
      [0, 0, 0, "Do not use any type assertions.", "15"],
      [0, 0, 0, "Unexpected any. Specify a different type.", "16"],
      [0, 0, 0, "Do not use any type assertions.", "17"],
      [0, 0, 0, "Unexpected any. Specify a different type.", "18"],
      [0, 0, 0, "Do not use any type assertions.", "19"],
      [0, 0, 0, "Unexpected any. Specify a different type.", "20"],
      [0, 0, 0, "Do not use any type assertions.", "21"],
      [0, 0, 0, "Unexpected any. Specify a different type.", "22"],
      [0, 0, 0, "Do not use any type assertions.", "23"],
      [0, 0, 0, "Unexpected any. Specify a different type.", "24"],
      [0, 0, 0, "Do not use any type assertions.", "25"],
      [0, 0, 0, "Unexpected any. Specify a different type.", "26"],
      [0, 0, 0, "Do not use any type assertions.", "27"],
      [0, 0, 0, "Unexpected any. Specify a different type.", "28"],
      [0, 0, 0, "Do not use any type assertions.", "29"],
      [0, 0, 0, "Unexpected any. Specify a different type.", "30"],
      [0, 0, 0, "Do not use any type assertions.", "31"],
      [0, 0, 0, "Unexpected any. Specify a different type.", "32"],
      [0, 0, 0, "Unexpected any. Specify a different type.", "33"],
      [0, 0, 0, "Do not use any type assertions.", "34"],
      [0, 0, 0, "Unexpected any. Specify a different type.", "35"],
      [0, 0, 0, "Do not use any type assertions.", "36"],
      [0, 0, 0, "Unexpected any. Specify a different type.", "37"],
      [0, 0, 0, "Unexpected any. Specify a different type.", "38"],
      [0, 0, 0, "Do not use any type assertions.", "39"],
      [0, 0, 0, "Unexpected any. Specify a different type.", "40"],
      [0, 0, 0, "Do not use any type assertions.", "41"],
      [0, 0, 0, "Unexpected any. Specify a different type.", "42"],
      [0, 0, 0, "Unexpected any. Specify a different type.", "43"],
      [0, 0, 0, "Do not use any type assertions.", "44"],
      [0, 0, 0, "Unexpected any. Specify a different type.", "45"],
      [0, 0, 0, "Do not use any type assertions.", "46"],
      [0, 0, 0, "Unexpected any. Specify a different type.", "47"],
      [0, 0, 0, "Unexpected any. Specify a different type.", "48"],
      [0, 0, 0, "Do not use any type assertions.", "49"],
      [0, 0, 0, "Unexpected any. Specify a different type.", "50"],
      [0, 0, 0, "Do not use any type assertions.", "51"],
      [0, 0, 0, "Unexpected any. Specify a different type.", "52"],
      [0, 0, 0, "Unexpected any. Specify a different type.", "53"],
      [0, 0, 0, "Do not use any type assertions.", "54"],
      [0, 0, 0, "Unexpected any. Specify a different type.", "55"],
      [0, 0, 0, "Do not use any type assertions.", "56"],
      [0, 0, 0, "Unexpected any. Specify a different type.", "57"],
      [0, 0, 0, "Unexpected any. Specify a different type.", "58"],
      [0, 0, 0, "Do not use any type assertions.", "59"],
      [0, 0, 0, "Unexpected any. Specify a different type.", "60"],
      [0, 0, 0, "Do not use any type assertions.", "61"],
      [0, 0, 0, "Unexpected any. Specify a different type.", "62"],
      [0, 0, 0, "Unexpected any. Specify a different type.", "63"],
      [0, 0, 0, "Do not use any type assertions.", "64"],
      [0, 0, 0, "Unexpected any. Specify a different type.", "65"],
      [0, 0, 0, "Do not use any type assertions.", "66"],
      [0, 0, 0, "Unexpected any. Specify a different type.", "67"],
      [0, 0, 0, "Unexpected any. Specify a different type.", "68"],
      [0, 0, 0, "Do not use any type assertions.", "69"],
      [0, 0, 0, "Unexpected any. Specify a different type.", "70"],
      [0, 0, 0, "Do not use any type assertions.", "71"],
      [0, 0, 0, "Unexpected any. Specify a different type.", "72"],
      [0, 0, 0, "Unexpected any. Specify a different type.", "73"],
      [0, 0, 0, "Do not use any type assertions.", "74"],
      [0, 0, 0, "Unexpected any. Specify a different type.", "75"],
      [0, 0, 0, "Do not use any type assertions.", "76"],
      [0, 0, 0, "Unexpected any. Specify a different type.", "77"],
      [0, 0, 0, "Unexpected any. Specify a different type.", "78"],
      [0, 0, 0, "Do not use any type assertions.", "79"],
      [0, 0, 0, "Unexpected any. Specify a different type.", "80"],
      [0, 0, 0, "Do not use any type assertions.", "81"],
      [0, 0, 0, "Unexpected any. Specify a different type.", "82"],
      [0, 0, 0, "Do not use any type assertions.", "83"],
      [0, 0, 0, "Unexpected any. Specify a different type.", "84"],
      [0, 0, 0, "Do not use any type assertions.", "85"],
      [0, 0, 0, "Unexpected any. Specify a different type.", "86"]
    ],
    "public/app/core/components/PageNew/SectionNavItem.tsx:5381": [
      [0, 0, 0, "Use data-testid for E2E selectors instead of aria-label", "0"]
    ],
    "public/app/core/components/PanelTypeFilter/PanelTypeFilter.tsx:5381": [
      [0, 0, 0, "Unexpected any. Specify a different type.", "0"],
      [0, 0, 0, "Unexpected any. Specify a different type.", "1"]
    ],
    "public/app/core/components/PasswordField/PasswordField.tsx:5381": [
      [0, 0, 0, "Use data-testid for E2E selectors instead of aria-label", "0"]
    ],
    "public/app/core/components/QueryOperationRow/QueryOperationAction.tsx:5381": [
      [0, 0, 0, "Use data-testid for E2E selectors instead of aria-label", "0"]
    ],
    "public/app/core/components/Select/FolderPicker.tsx:5381": [
      [0, 0, 0, "Use data-testid for E2E selectors instead of aria-label", "0"]
    ],
    "public/app/core/components/TagFilter/TagFilter.tsx:5381": [
      [0, 0, 0, "Unexpected any. Specify a different type.", "0"],
      [0, 0, 0, "Unexpected any. Specify a different type.", "1"],
      [0, 0, 0, "Unexpected any. Specify a different type.", "2"],
      [0, 0, 0, "Unexpected any. Specify a different type.", "3"],
      [0, 0, 0, "Unexpected any. Specify a different type.", "4"],
      [0, 0, 0, "Unexpected any. Specify a different type.", "5"],
      [0, 0, 0, "Unexpected any. Specify a different type.", "6"]
    ],
    "public/app/core/components/TagFilter/TagOption.tsx:5381": [
      [0, 0, 0, "Unexpected any. Specify a different type.", "0"],
      [0, 0, 0, "Unexpected any. Specify a different type.", "1"]
    ],
    "public/app/core/components/TimelineChart/TimelineChart.tsx:5381": [
      [0, 0, 0, "Do not use any type assertions.", "0"]
    ],
    "public/app/core/components/connectWithCleanUp.tsx:5381": [
      [0, 0, 0, "Unexpected any. Specify a different type.", "0"],
      [0, 0, 0, "Do not use any type assertions.", "1"]
    ],
    "public/app/core/components/modals/AngularModalProxy.tsx:5381": [
      [0, 0, 0, "Unexpected any. Specify a different type.", "0"]
    ],
    "public/app/core/navigation/GrafanaRoute.test.tsx:5381": [
      [0, 0, 0, "Unexpected any. Specify a different type.", "0"],
      [0, 0, 0, "Unexpected any. Specify a different type.", "1"]
    ],
    "public/app/core/navigation/__mocks__/routeProps.ts:5381": [
      [0, 0, 0, "Unexpected any. Specify a different type.", "0"],
      [0, 0, 0, "Unexpected any. Specify a different type.", "1"],
      [0, 0, 0, "Unexpected any. Specify a different type.", "2"],
      [0, 0, 0, "Unexpected any. Specify a different type.", "3"]
    ],
    "public/app/core/navigation/types.ts:5381": [
      [0, 0, 0, "Unexpected any. Specify a different type.", "0"],
      [0, 0, 0, "Unexpected any. Specify a different type.", "1"]
    ],
    "public/app/core/reducers/root.ts:5381": [
      [0, 0, 0, "Unexpected any. Specify a different type.", "0"],
      [0, 0, 0, "Unexpected any. Specify a different type.", "1"]
    ],
    "public/app/core/services/ResponseQueue.ts:5381": [
      [0, 0, 0, "Unexpected any. Specify a different type.", "0"],
      [0, 0, 0, "Unexpected any. Specify a different type.", "1"]
    ],
    "public/app/core/services/backend_srv.ts:5381": [
      [0, 0, 0, "Unexpected any. Specify a different type.", "0"],
      [0, 0, 0, "Unexpected any. Specify a different type.", "1"],
      [0, 0, 0, "Unexpected any. Specify a different type.", "2"],
      [0, 0, 0, "Do not use any type assertions.", "3"],
      [0, 0, 0, "Unexpected any. Specify a different type.", "4"],
      [0, 0, 0, "Unexpected any. Specify a different type.", "5"],
      [0, 0, 0, "Unexpected any. Specify a different type.", "6"],
      [0, 0, 0, "Unexpected any. Specify a different type.", "7"],
      [0, 0, 0, "Unexpected any. Specify a different type.", "8"],
      [0, 0, 0, "Unexpected any. Specify a different type.", "9"],
      [0, 0, 0, "Unexpected any. Specify a different type.", "10"],
      [0, 0, 0, "Unexpected any. Specify a different type.", "11"],
      [0, 0, 0, "Unexpected any. Specify a different type.", "12"],
      [0, 0, 0, "Unexpected any. Specify a different type.", "13"],
      [0, 0, 0, "Unexpected any. Specify a different type.", "14"],
      [0, 0, 0, "Unexpected any. Specify a different type.", "15"],
      [0, 0, 0, "Unexpected any. Specify a different type.", "16"],
      [0, 0, 0, "Unexpected any. Specify a different type.", "17"]
    ],
    "public/app/core/services/context_srv.ts:5381": [
      [0, 0, 0, "Unexpected any. Specify a different type.", "0"],
      [0, 0, 0, "Unexpected any. Specify a different type.", "1"],
      [0, 0, 0, "Do not use any type assertions.", "2"],
      [0, 0, 0, "Unexpected any. Specify a different type.", "3"]
    ],
    "public/app/core/services/echo/backends/analytics/ApplicationInsightsBackend.ts:5381": [
      [0, 0, 0, "Do not use any type assertions.", "0"],
      [0, 0, 0, "Unexpected any. Specify a different type.", "1"]
    ],
    "public/app/core/services/echo/backends/analytics/RudderstackBackend.ts:5381": [
      [0, 0, 0, "Do not use any type assertions.", "0"],
      [0, 0, 0, "Unexpected any. Specify a different type.", "1"],
      [0, 0, 0, "Do not use any type assertions.", "2"],
      [0, 0, 0, "Unexpected any. Specify a different type.", "3"]
    ],
    "public/app/core/specs/backend_srv.test.ts:5381": [
      [0, 0, 0, "Unexpected any. Specify a different type.", "0"]
    ],
    "public/app/core/specs/time_series.test.ts:5381": [
      [0, 0, 0, "Unexpected any. Specify a different type.", "0"],
      [0, 0, 0, "Unexpected any. Specify a different type.", "1"],
      [0, 0, 0, "Unexpected any. Specify a different type.", "2"]
    ],
    "public/app/core/time_series2.ts:5381": [
      [0, 0, 0, "Unexpected any. Specify a different type.", "0"],
      [0, 0, 0, "Unexpected any. Specify a different type.", "1"],
      [0, 0, 0, "Unexpected any. Specify a different type.", "2"],
      [0, 0, 0, "Unexpected any. Specify a different type.", "3"],
      [0, 0, 0, "Unexpected any. Specify a different type.", "4"],
      [0, 0, 0, "Unexpected any. Specify a different type.", "5"],
      [0, 0, 0, "Unexpected any. Specify a different type.", "6"],
      [0, 0, 0, "Unexpected any. Specify a different type.", "7"],
      [0, 0, 0, "Unexpected any. Specify a different type.", "8"],
      [0, 0, 0, "Unexpected any. Specify a different type.", "9"],
      [0, 0, 0, "Unexpected any. Specify a different type.", "10"],
      [0, 0, 0, "Unexpected any. Specify a different type.", "11"],
      [0, 0, 0, "Unexpected any. Specify a different type.", "12"],
      [0, 0, 0, "Unexpected any. Specify a different type.", "13"],
      [0, 0, 0, "Unexpected any. Specify a different type.", "14"],
      [0, 0, 0, "Unexpected any. Specify a different type.", "15"],
      [0, 0, 0, "Unexpected any. Specify a different type.", "16"],
      [0, 0, 0, "Unexpected any. Specify a different type.", "17"],
      [0, 0, 0, "Unexpected any. Specify a different type.", "18"]
    ],
    "public/app/core/utils/ConfigProvider.tsx:5381": [
      [0, 0, 0, "Unexpected any. Specify a different type.", "0"],
      [0, 0, 0, "Unexpected any. Specify a different type.", "1"]
    ],
    "public/app/core/utils/acl.ts:5381": [
      [0, 0, 0, "Do not use any type assertions.", "0"]
    ],
    "public/app/core/utils/connectWithReduxStore.tsx:5381": [
      [0, 0, 0, "Unexpected any. Specify a different type.", "0"],
      [0, 0, 0, "Unexpected any. Specify a different type.", "1"],
      [0, 0, 0, "Do not use any type assertions.", "2"],
      [0, 0, 0, "Unexpected any. Specify a different type.", "3"],
      [0, 0, 0, "Unexpected any. Specify a different type.", "4"],
      [0, 0, 0, "Unexpected any. Specify a different type.", "5"],
      [0, 0, 0, "Unexpected any. Specify a different type.", "6"],
      [0, 0, 0, "Do not use any type assertions.", "7"],
      [0, 0, 0, "Unexpected any. Specify a different type.", "8"],
      [0, 0, 0, "Unexpected any. Specify a different type.", "9"]
    ],
    "public/app/core/utils/deferred.ts:5381": [
      [0, 0, 0, "Unexpected any. Specify a different type.", "0"]
    ],
    "public/app/core/utils/explore.ts:5381": [
      [0, 0, 0, "Do not use any type assertions.", "0"],
      [0, 0, 0, "Unexpected any. Specify a different type.", "1"],
      [0, 0, 0, "Unexpected any. Specify a different type.", "2"],
      [0, 0, 0, "Unexpected any. Specify a different type.", "3"],
      [0, 0, 0, "Unexpected any. Specify a different type.", "4"],
      [0, 0, 0, "Unexpected any. Specify a different type.", "5"],
      [0, 0, 0, "Do not use any type assertions.", "6"],
      [0, 0, 0, "Unexpected any. Specify a different type.", "7"],
      [0, 0, 0, "Do not use any type assertions.", "8"],
      [0, 0, 0, "Unexpected any. Specify a different type.", "9"],
      [0, 0, 0, "Unexpected any. Specify a different type.", "10"],
      [0, 0, 0, "Unexpected any. Specify a different type.", "11"],
      [0, 0, 0, "Unexpected any. Specify a different type.", "12"]
    ],
    "public/app/core/utils/fetch.ts:5381": [
      [0, 0, 0, "Do not use any type assertions.", "0"],
      [0, 0, 0, "Unexpected any. Specify a different type.", "1"],
      [0, 0, 0, "Do not use any type assertions.", "2"],
      [0, 0, 0, "Unexpected any. Specify a different type.", "3"],
      [0, 0, 0, "Do not use any type assertions.", "4"],
      [0, 0, 0, "Do not use any type assertions.", "5"],
      [0, 0, 0, "Do not use any type assertions.", "6"],
      [0, 0, 0, "Unexpected any. Specify a different type.", "7"],
      [0, 0, 0, "Do not use any type assertions.", "8"],
      [0, 0, 0, "Unexpected any. Specify a different type.", "9"],
      [0, 0, 0, "Unexpected any. Specify a different type.", "10"]
    ],
    "public/app/core/utils/flatten.ts:5381": [
      [0, 0, 0, "Unexpected any. Specify a different type.", "0"],
      [0, 0, 0, "Unexpected any. Specify a different type.", "1"],
      [0, 0, 0, "Unexpected any. Specify a different type.", "2"],
      [0, 0, 0, "Unexpected any. Specify a different type.", "3"],
      [0, 0, 0, "Unexpected any. Specify a different type.", "4"],
      [0, 0, 0, "Unexpected any. Specify a different type.", "5"]
    ],
    "public/app/core/utils/kbn.ts:5381": [
      [0, 0, 0, "Do not use any type assertions.", "0"],
      [0, 0, 0, "Do not use any type assertions.", "1"]
    ],
    "public/app/core/utils/object.ts:5381": [
      [0, 0, 0, "Do not use any type assertions.", "0"],
      [0, 0, 0, "Do not use any type assertions.", "1"],
      [0, 0, 0, "Unexpected any. Specify a different type.", "2"],
      [0, 0, 0, "Do not use any type assertions.", "3"],
      [0, 0, 0, "Unexpected any. Specify a different type.", "4"]
    ],
    "public/app/core/utils/query.ts:5381": [
      [0, 0, 0, "Do not use any type assertions.", "0"]
    ],
    "public/app/core/utils/richHistory.test.ts:5381": [
      [0, 0, 0, "Unexpected any. Specify a different type.", "0"]
    ],
    "public/app/core/utils/ticks.ts:5381": [
      [0, 0, 0, "Unexpected any. Specify a different type.", "0"],
      [0, 0, 0, "Unexpected any. Specify a different type.", "1"],
      [0, 0, 0, "Unexpected any. Specify a different type.", "2"],
      [0, 0, 0, "Unexpected any. Specify a different type.", "3"],
      [0, 0, 0, "Do not use any type assertions.", "4"],
      [0, 0, 0, "Do not use any type assertions.", "5"]
    ],
    "public/app/core/utils/tracing.ts:5381": [
      [0, 0, 0, "Do not use any type assertions.", "0"]
    ],
    "public/app/features/admin/OrgRolePicker.tsx:5381": [
      [0, 0, 0, "Do not use any type assertions.", "0"]
    ],
    "public/app/features/admin/ldap/LdapPage.tsx:5381": [
      [0, 0, 0, "Unexpected any. Specify a different type.", "0"]
    ],
    "public/app/features/alerting/AlertTab.tsx:5381": [
      [0, 0, 0, "Do not use any type assertions.", "0"],
      [0, 0, 0, "Unexpected any. Specify a different type.", "1"],
      [0, 0, 0, "Use data-testid for E2E selectors instead of aria-label", "2"]
    ],
    "public/app/features/alerting/AlertTabCtrl.ts:5381": [
      [0, 0, 0, "Unexpected any. Specify a different type.", "0"],
      [0, 0, 0, "Unexpected any. Specify a different type.", "1"],
      [0, 0, 0, "Unexpected any. Specify a different type.", "2"],
      [0, 0, 0, "Unexpected any. Specify a different type.", "3"],
      [0, 0, 0, "Unexpected any. Specify a different type.", "4"],
      [0, 0, 0, "Unexpected any. Specify a different type.", "5"],
      [0, 0, 0, "Unexpected any. Specify a different type.", "6"],
      [0, 0, 0, "Unexpected any. Specify a different type.", "7"],
      [0, 0, 0, "Unexpected any. Specify a different type.", "8"],
      [0, 0, 0, "Unexpected any. Specify a different type.", "9"],
      [0, 0, 0, "Unexpected any. Specify a different type.", "10"],
      [0, 0, 0, "Unexpected any. Specify a different type.", "11"],
      [0, 0, 0, "Unexpected any. Specify a different type.", "12"],
      [0, 0, 0, "Unexpected any. Specify a different type.", "13"],
      [0, 0, 0, "Unexpected any. Specify a different type.", "14"],
      [0, 0, 0, "Unexpected any. Specify a different type.", "15"],
      [0, 0, 0, "Unexpected any. Specify a different type.", "16"],
      [0, 0, 0, "Unexpected any. Specify a different type.", "17"],
      [0, 0, 0, "Unexpected any. Specify a different type.", "18"],
      [0, 0, 0, "Unexpected any. Specify a different type.", "19"],
      [0, 0, 0, "Unexpected any. Specify a different type.", "20"],
      [0, 0, 0, "Unexpected any. Specify a different type.", "21"],
      [0, 0, 0, "Unexpected any. Specify a different type.", "22"],
      [0, 0, 0, "Do not use any type assertions.", "23"],
      [0, 0, 0, "Unexpected any. Specify a different type.", "24"],
      [0, 0, 0, "Unexpected any. Specify a different type.", "25"],
      [0, 0, 0, "Unexpected any. Specify a different type.", "26"],
      [0, 0, 0, "Unexpected any. Specify a different type.", "27"],
      [0, 0, 0, "Unexpected any. Specify a different type.", "28"],
      [0, 0, 0, "Unexpected any. Specify a different type.", "29"],
      [0, 0, 0, "Unexpected any. Specify a different type.", "30"],
      [0, 0, 0, "Unexpected any. Specify a different type.", "31"],
      [0, 0, 0, "Unexpected any. Specify a different type.", "32"],
      [0, 0, 0, "Unexpected any. Specify a different type.", "33"]
    ],
    "public/app/features/alerting/EditNotificationChannelPage.tsx:5381": [
      [0, 0, 0, "Unexpected any. Specify a different type.", "0"]
    ],
    "public/app/features/alerting/StateHistory.tsx:5381": [
      [0, 0, 0, "Unexpected any. Specify a different type.", "0"],
      [0, 0, 0, "Unexpected any. Specify a different type.", "1"]
    ],
    "public/app/features/alerting/TestRuleResult.tsx:5381": [
      [0, 0, 0, "Unexpected any. Specify a different type.", "0"],
      [0, 0, 0, "Unexpected any. Specify a different type.", "1"],
      [0, 0, 0, "Unexpected any. Specify a different type.", "2"]
    ],
    "public/app/features/alerting/components/NotificationChannelOptions.tsx:5381": [
      [0, 0, 0, "Do not use any type assertions.", "0"]
    ],
    "public/app/features/alerting/components/OptionElement.tsx:5381": [
      [0, 0, 0, "Unexpected any. Specify a different type.", "0"]
    ],
    "public/app/features/alerting/getAlertingValidationMessage.test.ts:5381": [
      [0, 0, 0, "Unexpected any. Specify a different type.", "0"]
    ],
    "public/app/features/alerting/getAlertingValidationMessage.ts:5381": [
      [0, 0, 0, "Do not use any type assertions.", "0"],
      [0, 0, 0, "Unexpected any. Specify a different type.", "1"],
      [0, 0, 0, "Do not use any type assertions.", "2"],
      [0, 0, 0, "Unexpected any. Specify a different type.", "3"]
    ],
    "public/app/features/alerting/state/ThresholdMapper.ts:5381": [
      [0, 0, 0, "Unexpected any. Specify a different type.", "0"]
    ],
    "public/app/features/alerting/state/actions.ts:5381": [
      [0, 0, 0, "Unexpected any. Specify a different type.", "0"],
      [0, 0, 0, "Unexpected any. Specify a different type.", "1"],
      [0, 0, 0, "Unexpected any. Specify a different type.", "2"]
    ],
    "public/app/features/alerting/state/alertDef.ts:5381": [
      [0, 0, 0, "Unexpected any. Specify a different type.", "0"],
      [0, 0, 0, "Unexpected any. Specify a different type.", "1"],
      [0, 0, 0, "Do not use any type assertions.", "2"],
      [0, 0, 0, "Unexpected any. Specify a different type.", "3"]
    ],
    "public/app/features/alerting/state/query_part.ts:5381": [
      [0, 0, 0, "Unexpected any. Specify a different type.", "0"],
      [0, 0, 0, "Unexpected any. Specify a different type.", "1"],
      [0, 0, 0, "Unexpected any. Specify a different type.", "2"],
      [0, 0, 0, "Unexpected any. Specify a different type.", "3"],
      [0, 0, 0, "Unexpected any. Specify a different type.", "4"],
      [0, 0, 0, "Unexpected any. Specify a different type.", "5"],
      [0, 0, 0, "Unexpected any. Specify a different type.", "6"],
      [0, 0, 0, "Unexpected any. Specify a different type.", "7"],
      [0, 0, 0, "Unexpected any. Specify a different type.", "8"],
      [0, 0, 0, "Unexpected any. Specify a different type.", "9"],
      [0, 0, 0, "Unexpected any. Specify a different type.", "10"]
    ],
    "public/app/features/alerting/state/reducers.ts:5381": [
      [0, 0, 0, "Unexpected any. Specify a different type.", "0"],
      [0, 0, 0, "Unexpected any. Specify a different type.", "1"]
    ],
    "public/app/features/alerting/unified/AlertsFolderView.test.tsx:5381": [
      [0, 0, 0, "Unexpected any. Specify a different type.", "0"]
    ],
    "public/app/features/alerting/unified/PanelAlertTabContent.test.tsx:5381": [
      [0, 0, 0, "Unexpected any. Specify a different type.", "0"],
      [0, 0, 0, "Unexpected any. Specify a different type.", "1"],
      [0, 0, 0, "Unexpected any. Specify a different type.", "2"],
      [0, 0, 0, "Unexpected any. Specify a different type.", "3"]
    ],
    "public/app/features/alerting/unified/PanelAlertTabContent.tsx:5381": [
      [0, 0, 0, "Use data-testid for E2E selectors instead of aria-label", "0"]
    ],
    "public/app/features/alerting/unified/RuleList.tsx:5381": [
      [0, 0, 0, "Do not use any type assertions.", "0"],
      [0, 0, 0, "Do not use any type assertions.", "1"]
    ],
    "public/app/features/alerting/unified/api/alertmanager.ts:5381": [
      [0, 0, 0, "Unexpected any. Specify a different type.", "0"],
      [0, 0, 0, "Unexpected any. Specify a different type.", "1"]
    ],
    "public/app/features/alerting/unified/api/ruler.ts:5381": [
      [0, 0, 0, "Do not use any type assertions.", "0"],
      [0, 0, 0, "Do not use any type assertions.", "1"]
    ],
    "public/app/features/alerting/unified/components/AnnotationDetailsField.tsx:5381": [
      [0, 0, 0, "Do not use any type assertions.", "0"],
      [0, 0, 0, "Do not use any type assertions.", "1"]
    ],
    "public/app/features/alerting/unified/components/Expression.tsx:5381": [
      [0, 0, 0, "Unexpected any. Specify a different type.", "0"],
      [0, 0, 0, "Do not use any type assertions.", "1"]
    ],
    "public/app/features/alerting/unified/components/alert-groups/AlertGroupFilter.tsx:5381": [
      [0, 0, 0, "Do not use any type assertions.", "0"]
    ],
    "public/app/features/alerting/unified/components/alert-groups/AlertGroupHeader.tsx:5381": [
      [0, 0, 0, "Do not use any type assertions.", "0"],
      [0, 0, 0, "Do not use any type assertions.", "1"]
    ],
    "public/app/features/alerting/unified/components/alert-groups/GroupBy.tsx:5381": [
      [0, 0, 0, "Do not use any type assertions.", "0"]
    ],
    "public/app/features/alerting/unified/components/alert-groups/MatcherFilter.tsx:5381": [
      [0, 0, 0, "Do not use any type assertions.", "0"]
    ],
    "public/app/features/alerting/unified/components/receivers/TemplateForm.tsx:5381": [
      [0, 0, 0, "Do not use any type assertions.", "0"],
      [0, 0, 0, "Unexpected any. Specify a different type.", "1"]
    ],
    "public/app/features/alerting/unified/components/receivers/form/ChannelOptions.tsx:5381": [
      [0, 0, 0, "Unexpected any. Specify a different type.", "0"],
      [0, 0, 0, "Do not use any type assertions.", "1"],
      [0, 0, 0, "Unexpected any. Specify a different type.", "2"]
    ],
    "public/app/features/alerting/unified/components/receivers/form/ReceiverForm.tsx:5381": [
      [0, 0, 0, "Do not use any type assertions.", "0"],
      [0, 0, 0, "Unexpected any. Specify a different type.", "1"],
      [0, 0, 0, "Do not use any type assertions.", "2"],
      [0, 0, 0, "Do not use any type assertions.", "3"]
    ],
    "public/app/features/alerting/unified/components/receivers/form/TestContactPointModal.tsx:5381": [
      [0, 0, 0, "Do not use any type assertions.", "0"],
      [0, 0, 0, "Do not use any type assertions.", "1"]
    ],
    "public/app/features/alerting/unified/components/receivers/form/fields/OptionField.tsx:5381": [
      [0, 0, 0, "Unexpected any. Specify a different type.", "0"],
      [0, 0, 0, "Unexpected any. Specify a different type.", "1"],
      [0, 0, 0, "Do not use any type assertions.", "2"],
      [0, 0, 0, "Unexpected any. Specify a different type.", "3"],
      [0, 0, 0, "Do not use any type assertions.", "4"],
      [0, 0, 0, "Unexpected any. Specify a different type.", "5"],
      [0, 0, 0, "Unexpected any. Specify a different type.", "6"],
      [0, 0, 0, "Unexpected any. Specify a different type.", "7"]
    ],
    "public/app/features/alerting/unified/components/receivers/form/fields/SubformArrayField.tsx:5381": [
      [0, 0, 0, "Unexpected any. Specify a different type.", "0"],
      [0, 0, 0, "Unexpected any. Specify a different type.", "1"]
    ],
    "public/app/features/alerting/unified/components/receivers/form/fields/SubformField.tsx:5381": [
      [0, 0, 0, "Unexpected any. Specify a different type.", "0"],
      [0, 0, 0, "Unexpected any. Specify a different type.", "1"]
    ],
    "public/app/features/alerting/unified/components/rule-editor/AlertRuleForm.tsx:5381": [
      [0, 0, 0, "Do not use any type assertions.", "0"],
      [0, 0, 0, "Do not use any type assertions.", "1"]
    ],
    "public/app/features/alerting/unified/components/rule-editor/AnnotationKeyInput.tsx:5381": [
      [0, 0, 0, "Do not use any type assertions.", "0"]
    ],
    "public/app/features/alerting/unified/components/rule-editor/ExpressionEditor.tsx:5381": [
      [0, 0, 0, "Do not use any type assertions.", "0"]
    ],
    "public/app/features/alerting/unified/components/rule-editor/PreviewRule.tsx:5381": [
      [0, 0, 0, "Unexpected any. Specify a different type.", "0"]
    ],
    "public/app/features/alerting/unified/components/rule-editor/RuleInspector.tsx:5381": [
      [0, 0, 0, "Do not use any type assertions.", "0"]
    ],
    "public/app/features/alerting/unified/components/rule-editor/query-and-alert-condition/QueryAndExpressionsStep.tsx:5381": [
      [0, 0, 0, "Use data-testid for E2E selectors instead of aria-label", "0"]
    ],
    "public/app/features/alerting/unified/components/rules/RuleDetailsDataSources.tsx:5381": [
      [0, 0, 0, "Do not use any type assertions.", "0"]
    ],
    "public/app/features/alerting/unified/components/silences/SilencesEditor.tsx:5381": [
      [0, 0, 0, "Do not use any type assertions.", "0"]
    ],
    "public/app/features/alerting/unified/components/silences/SilencesFilter.tsx:5381": [
      [0, 0, 0, "Do not use any type assertions.", "0"]
    ],
    "public/app/features/alerting/unified/hooks/useControlledFieldArray.ts:5381": [
      [0, 0, 0, "Unexpected any. Specify a different type.", "0"]
    ],
    "public/app/features/alerting/unified/hooks/useFilteredRules.ts:5381": [
      [0, 0, 0, "Do not use any type assertions.", "0"],
      [0, 0, 0, "Do not use any type assertions.", "1"]
    ],
    "public/app/features/alerting/unified/hooks/useGroupedAlerts.ts:5381": [
      [0, 0, 0, "Do not use any type assertions.", "0"],
      [0, 0, 0, "Do not use any type assertions.", "1"],
      [0, 0, 0, "Do not use any type assertions.", "2"]
    ],
    "public/app/features/alerting/unified/mocks.ts:5381": [
      [0, 0, 0, "Do not use any type assertions.", "0"],
      [0, 0, 0, "Do not use any type assertions.", "1"],
      [0, 0, 0, "Do not use any type assertions.", "2"],
      [0, 0, 0, "Do not use any type assertions.", "3"],
      [0, 0, 0, "Unexpected any. Specify a different type.", "4"],
      [0, 0, 0, "Unexpected any. Specify a different type.", "5"],
      [0, 0, 0, "Do not use any type assertions.", "6"],
      [0, 0, 0, "Do not use any type assertions.", "7"],
      [0, 0, 0, "Unexpected any. Specify a different type.", "8"],
      [0, 0, 0, "Unexpected any. Specify a different type.", "9"],
      [0, 0, 0, "Do not use any type assertions.", "10"]
    ],
    "public/app/features/alerting/unified/state/actions.ts:5381": [
      [0, 0, 0, "Do not use any type assertions.", "0"],
      [0, 0, 0, "Do not use any type assertions.", "1"]
    ],
    "public/app/features/alerting/unified/types/receiver-form.ts:5381": [
      [0, 0, 0, "Unexpected any. Specify a different type.", "0"],
      [0, 0, 0, "Unexpected any. Specify a different type.", "1"]
    ],
    "public/app/features/alerting/unified/utils/amroutes.ts:5381": [
      [0, 0, 0, "Do not use any type assertions.", "0"],
      [0, 0, 0, "Do not use any type assertions.", "1"]
    ],
    "public/app/features/alerting/unified/utils/datasource.ts:5381": [
      [0, 0, 0, "Do not use any type assertions.", "0"]
    ],
    "public/app/features/alerting/unified/utils/misc.test.ts:5381": [
      [0, 0, 0, "Unexpected any. Specify a different type.", "0"],
      [0, 0, 0, "Unexpected any. Specify a different type.", "1"],
      [0, 0, 0, "Unexpected any. Specify a different type.", "2"]
    ],
    "public/app/features/alerting/unified/utils/receiver-form.ts:5381": [
      [0, 0, 0, "Do not use any type assertions.", "0"],
      [0, 0, 0, "Do not use any type assertions.", "1"],
      [0, 0, 0, "Do not use any type assertions.", "2"],
      [0, 0, 0, "Do not use any type assertions.", "3"],
      [0, 0, 0, "Do not use any type assertions.", "4"],
      [0, 0, 0, "Unexpected any. Specify a different type.", "5"]
    ],
    "public/app/features/alerting/unified/utils/redux.ts:5381": [
      [0, 0, 0, "Unexpected any. Specify a different type.", "0"],
      [0, 0, 0, "Unexpected any. Specify a different type.", "1"],
      [0, 0, 0, "Do not use any type assertions.", "2"],
      [0, 0, 0, "Do not use any type assertions.", "3"],
      [0, 0, 0, "Do not use any type assertions.", "4"],
      [0, 0, 0, "Do not use any type assertions.", "5"],
      [0, 0, 0, "Do not use any type assertions.", "6"],
      [0, 0, 0, "Do not use any type assertions.", "7"],
      [0, 0, 0, "Do not use any type assertions.", "8"]
    ],
    "public/app/features/alerting/unified/utils/rulerClient.ts:5381": [
      [0, 0, 0, "Do not use any type assertions.", "0"]
    ],
    "public/app/features/alerting/unified/utils/rules.ts:5381": [
      [0, 0, 0, "Unexpected any. Specify a different type.", "0"],
      [0, 0, 0, "Do not use any type assertions.", "1"],
      [0, 0, 0, "Do not use any type assertions.", "2"],
      [0, 0, 0, "Do not use any type assertions.", "3"],
      [0, 0, 0, "Do not use any type assertions.", "4"],
      [0, 0, 0, "Do not use any type assertions.", "5"]
    ],
    "public/app/features/annotations/components/AnnotationResultMapper.tsx:5381": [
      [0, 0, 0, "Do not use any type assertions.", "0"]
    ],
    "public/app/features/annotations/events_processing.ts:5381": [
      [0, 0, 0, "Unexpected any. Specify a different type.", "0"]
    ],
    "public/app/features/annotations/executeAnnotationQuery.ts:5381": [
      [0, 0, 0, "Unexpected any. Specify a different type.", "0"]
    ],
    "public/app/features/annotations/standardAnnotationSupport.ts:5381": [
      [0, 0, 0, "Unexpected any. Specify a different type.", "0"],
      [0, 0, 0, "Do not use any type assertions.", "1"],
      [0, 0, 0, "Do not use any type assertions.", "2"],
      [0, 0, 0, "Unexpected any. Specify a different type.", "3"],
      [0, 0, 0, "Unexpected any. Specify a different type.", "4"],
      [0, 0, 0, "Do not use any type assertions.", "5"],
      [0, 0, 0, "Unexpected any. Specify a different type.", "6"]
    ],
    "public/app/features/canvas/element.ts:5381": [
      [0, 0, 0, "Unexpected any. Specify a different type.", "0"],
      [0, 0, 0, "Unexpected any. Specify a different type.", "1"],
      [0, 0, 0, "Unexpected any. Specify a different type.", "2"],
      [0, 0, 0, "Unexpected any. Specify a different type.", "3"],
      [0, 0, 0, "Unexpected any. Specify a different type.", "4"]
    ],
    "public/app/features/canvas/elements/droneFront.tsx:5381": [
      [0, 0, 0, "Unexpected any. Specify a different type.", "0"],
      [0, 0, 0, "Unexpected any. Specify a different type.", "1"]
    ],
    "public/app/features/canvas/elements/droneSide.tsx:5381": [
      [0, 0, 0, "Unexpected any. Specify a different type.", "0"],
      [0, 0, 0, "Unexpected any. Specify a different type.", "1"]
    ],
    "public/app/features/canvas/elements/droneTop.tsx:5381": [
      [0, 0, 0, "Unexpected any. Specify a different type.", "0"],
      [0, 0, 0, "Unexpected any. Specify a different type.", "1"]
    ],
    "public/app/features/canvas/elements/notFound.tsx:5381": [
      [0, 0, 0, "Unexpected any. Specify a different type.", "0"]
    ],
    "public/app/features/canvas/elements/windTurbine.tsx:5381": [
      [0, 0, 0, "Unexpected any. Specify a different type.", "0"],
      [0, 0, 0, "Unexpected any. Specify a different type.", "1"]
    ],
    "public/app/features/canvas/runtime/element.tsx:5381": [
      [0, 0, 0, "Unexpected any. Specify a different type.", "0"],
      [0, 0, 0, "Do not use any type assertions.", "1"],
      [0, 0, 0, "Do not use any type assertions.", "2"],
      [0, 0, 0, "Unexpected any. Specify a different type.", "3"],
      [0, 0, 0, "Do not use any type assertions.", "4"],
      [0, 0, 0, "Unexpected any. Specify a different type.", "5"],
      [0, 0, 0, "Do not use any type assertions.", "6"],
      [0, 0, 0, "Unexpected any. Specify a different type.", "7"],
      [0, 0, 0, "Do not use any type assertions.", "8"],
      [0, 0, 0, "Unexpected any. Specify a different type.", "9"],
      [0, 0, 0, "Do not use any type assertions.", "10"]
    ],
    "public/app/features/canvas/runtime/frame.tsx:5381": [
      [0, 0, 0, "Do not use any type assertions.", "0"],
      [0, 0, 0, "Do not use any type assertions.", "1"]
    ],
    "public/app/features/canvas/runtime/root.tsx:5381": [
      [0, 0, 0, "Do not use any type assertions.", "0"]
    ],
    "public/app/features/canvas/runtime/scene.tsx:5381": [
      [0, 0, 0, "Do not use any type assertions.", "0"],
      [0, 0, 0, "Do not use any type assertions.", "1"]
    ],
    "public/app/features/dashboard/components/AddPanelWidget/AddPanelWidget.test.tsx:5381": [
      [0, 0, 0, "Unexpected any. Specify a different type.", "0"]
    ],
    "public/app/features/dashboard/components/AddPanelWidget/AddPanelWidget.tsx:5381": [
      [0, 0, 0, "Unexpected any. Specify a different type.", "0"],
      [0, 0, 0, "Use data-testid for E2E selectors instead of aria-label", "1"],
      [0, 0, 0, "Use data-testid for E2E selectors instead of aria-label", "2"],
      [0, 0, 0, "Use data-testid for E2E selectors instead of aria-label", "3"],
      [0, 0, 0, "Use data-testid for E2E selectors instead of aria-label", "4"]
    ],
    "public/app/features/dashboard/components/AnnotationSettings/AnnotationSettingsEdit.tsx:5381": [
      [0, 0, 0, "Use data-testid for E2E selectors instead of aria-label", "0"]
    ],
    "public/app/features/dashboard/components/DashExportModal/DashboardExporter.test.ts:5381": [
      [0, 0, 0, "Unexpected any. Specify a different type.", "0"],
      [0, 0, 0, "Unexpected any. Specify a different type.", "1"],
      [0, 0, 0, "Unexpected any. Specify a different type.", "2"],
      [0, 0, 0, "Unexpected any. Specify a different type.", "3"],
      [0, 0, 0, "Unexpected any. Specify a different type.", "4"],
      [0, 0, 0, "Unexpected any. Specify a different type.", "5"],
      [0, 0, 0, "Unexpected any. Specify a different type.", "6"],
      [0, 0, 0, "Unexpected any. Specify a different type.", "7"],
      [0, 0, 0, "Unexpected any. Specify a different type.", "8"],
      [0, 0, 0, "Unexpected any. Specify a different type.", "9"],
      [0, 0, 0, "Unexpected any. Specify a different type.", "10"],
      [0, 0, 0, "Unexpected any. Specify a different type.", "11"],
      [0, 0, 0, "Unexpected any. Specify a different type.", "12"],
      [0, 0, 0, "Unexpected any. Specify a different type.", "13"],
      [0, 0, 0, "Unexpected any. Specify a different type.", "14"],
      [0, 0, 0, "Unexpected any. Specify a different type.", "15"],
      [0, 0, 0, "Unexpected any. Specify a different type.", "16"],
      [0, 0, 0, "Unexpected any. Specify a different type.", "17"],
      [0, 0, 0, "Unexpected any. Specify a different type.", "18"],
      [0, 0, 0, "Unexpected any. Specify a different type.", "19"],
      [0, 0, 0, "Unexpected any. Specify a different type.", "20"]
    ],
    "public/app/features/dashboard/components/DashExportModal/DashboardExporter.ts:5381": [
      [0, 0, 0, "Unexpected any. Specify a different type.", "0"],
      [0, 0, 0, "Unexpected any. Specify a different type.", "1"],
      [0, 0, 0, "Unexpected any. Specify a different type.", "2"],
      [0, 0, 0, "Unexpected any. Specify a different type.", "3"],
      [0, 0, 0, "Unexpected any. Specify a different type.", "4"],
      [0, 0, 0, "Unexpected any. Specify a different type.", "5"],
      [0, 0, 0, "Do not use any type assertions.", "6"],
      [0, 0, 0, "Unexpected any. Specify a different type.", "7"],
      [0, 0, 0, "Do not use any type assertions.", "8"],
      [0, 0, 0, "Unexpected any. Specify a different type.", "9"],
      [0, 0, 0, "Do not use any type assertions.", "10"],
      [0, 0, 0, "Do not use any type assertions.", "11"],
      [0, 0, 0, "Unexpected any. Specify a different type.", "12"]
    ],
    "public/app/features/dashboard/components/DashboardPrompt/DashboardPrompt.test.tsx:5381": [
      [0, 0, 0, "Unexpected any. Specify a different type.", "0"]
    ],
    "public/app/features/dashboard/components/DashboardPrompt/DashboardPrompt.tsx:5381": [
      [0, 0, 0, "Do not use any type assertions.", "0"],
      [0, 0, 0, "Unexpected any. Specify a different type.", "1"],
      [0, 0, 0, "Do not use any type assertions.", "2"],
      [0, 0, 0, "Do not use any type assertions.", "3"],
      [0, 0, 0, "Do not use any type assertions.", "4"],
      [0, 0, 0, "Do not use any type assertions.", "5"],
      [0, 0, 0, "Unexpected any. Specify a different type.", "6"],
      [0, 0, 0, "Do not use any type assertions.", "7"],
      [0, 0, 0, "Unexpected any. Specify a different type.", "8"]
    ],
    "public/app/features/dashboard/components/DashboardRow/DashboardRow.test.tsx:5381": [
      [0, 0, 0, "Unexpected any. Specify a different type.", "0"]
    ],
    "public/app/features/dashboard/components/HelpWizard/randomizer.ts:5381": [
      [0, 0, 0, "Do not use any type assertions.", "0"]
    ],
    "public/app/features/dashboard/components/Inspector/PanelInspector.tsx:5381": [
      [0, 0, 0, "Do not use any type assertions.", "0"]
    ],
    "public/app/features/dashboard/components/PanelEditor/OptionsPane.tsx:5381": [
      [0, 0, 0, "Use data-testid for E2E selectors instead of aria-label", "0"]
    ],
    "public/app/features/dashboard/components/PanelEditor/OptionsPaneCategory.tsx:5381": [
      [0, 0, 0, "Use data-testid for E2E selectors instead of aria-label", "0"],
      [0, 0, 0, "Use data-testid for E2E selectors instead of aria-label", "1"]
    ],
    "public/app/features/dashboard/components/PanelEditor/OptionsPaneItemDescriptor.tsx:5381": [
      [0, 0, 0, "Unexpected any. Specify a different type.", "0"],
      [0, 0, 0, "Use data-testid for E2E selectors instead of aria-label", "1"]
    ],
    "public/app/features/dashboard/components/PanelEditor/OverrideCategoryTitle.tsx:5381": [
      [0, 0, 0, "Unexpected any. Specify a different type.", "0"]
    ],
    "public/app/features/dashboard/components/PanelEditor/PanelEditor.tsx:5381": [
      [0, 0, 0, "Use data-testid for E2E selectors instead of aria-label", "0"],
      [0, 0, 0, "Use data-testid for E2E selectors instead of aria-label", "1"],
      [0, 0, 0, "Use data-testid for E2E selectors instead of aria-label", "2"],
      [0, 0, 0, "Do not use any type assertions.", "3"]
    ],
    "public/app/features/dashboard/components/PanelEditor/VisualizationButton.tsx:5381": [
      [0, 0, 0, "Use data-testid for E2E selectors instead of aria-label", "0"],
      [0, 0, 0, "Use data-testid for E2E selectors instead of aria-label", "1"]
    ],
    "public/app/features/dashboard/components/PanelEditor/VisualizationSelectPane.tsx:5381": [
      [0, 0, 0, "Use data-testid for E2E selectors instead of aria-label", "0"]
    ],
    "public/app/features/dashboard/components/PanelEditor/getFieldOverrideElements.tsx:5381": [
      [0, 0, 0, "Unexpected any. Specify a different type.", "0"]
    ],
    "public/app/features/dashboard/components/PanelEditor/getVisualizationOptions.tsx:5381": [
      [0, 0, 0, "Unexpected any. Specify a different type.", "0"],
      [0, 0, 0, "Unexpected any. Specify a different type.", "1"],
      [0, 0, 0, "Unexpected any. Specify a different type.", "2"],
      [0, 0, 0, "Unexpected any. Specify a different type.", "3"],
      [0, 0, 0, "Unexpected any. Specify a different type.", "4"]
    ],
    "public/app/features/dashboard/components/PanelEditor/types.ts:5381": [
      [0, 0, 0, "Unexpected any. Specify a different type.", "0"]
    ],
    "public/app/features/dashboard/components/PanelEditor/utils.ts:5381": [
      [0, 0, 0, "Unexpected any. Specify a different type.", "0"],
      [0, 0, 0, "Unexpected any. Specify a different type.", "1"],
      [0, 0, 0, "Do not use any type assertions.", "2"],
      [0, 0, 0, "Unexpected any. Specify a different type.", "3"],
      [0, 0, 0, "Do not use any type assertions.", "4"],
      [0, 0, 0, "Unexpected any. Specify a different type.", "5"]
    ],
    "public/app/features/dashboard/components/SaveDashboard/SaveDashboardButton.tsx:5381": [
      [0, 0, 0, "Use data-testid for E2E selectors instead of aria-label", "0"],
      [0, 0, 0, "Use data-testid for E2E selectors instead of aria-label", "1"]
    ],
    "public/app/features/dashboard/components/SaveDashboard/SaveDashboardErrorProxy.tsx:5381": [
      [0, 0, 0, "Unexpected any. Specify a different type.", "0"]
    ],
    "public/app/features/dashboard/components/SaveDashboard/forms/SaveDashboardAsForm.test.tsx:5381": [
      [0, 0, 0, "Unexpected any. Specify a different type.", "0"]
    ],
    "public/app/features/dashboard/components/SaveDashboard/forms/SaveDashboardForm.tsx:5381": [
      [0, 0, 0, "Unexpected any. Specify a different type.", "0"],
      [0, 0, 0, "Use data-testid for E2E selectors instead of aria-label", "1"],
      [0, 0, 0, "Use data-testid for E2E selectors instead of aria-label", "2"],
      [0, 0, 0, "Use data-testid for E2E selectors instead of aria-label", "3"]
    ],
    "public/app/features/dashboard/components/SaveDashboard/types.ts:5381": [
      [0, 0, 0, "Unexpected any. Specify a different type.", "0"],
      [0, 0, 0, "Unexpected any. Specify a different type.", "1"]
    ],
    "public/app/features/dashboard/components/SaveDashboard/useDashboardSave.tsx:5381": [
      [0, 0, 0, "Unexpected any. Specify a different type.", "0"],
      [0, 0, 0, "Unexpected any. Specify a different type.", "1"]
    ],
    "public/app/features/dashboard/components/ShareModal/ShareExport.tsx:5381": [
      [0, 0, 0, "Unexpected any. Specify a different type.", "0"]
    ],
    "public/app/features/dashboard/components/ShareModal/ShareSnapshot.tsx:5381": [
      [0, 0, 0, "Unexpected any. Specify a different type.", "0"]
    ],
    "public/app/features/dashboard/components/TransformationsEditor/TransformationEditor.tsx:5381": [
      [0, 0, 0, "Unexpected any. Specify a different type.", "0"],
      [0, 0, 0, "Use data-testid for E2E selectors instead of aria-label", "1"],
      [0, 0, 0, "Use data-testid for E2E selectors instead of aria-label", "2"]
    ],
    "public/app/features/dashboard/components/TransformationsEditor/TransformationsEditor.tsx:5381": [
      [0, 0, 0, "Do not use any type assertions.", "0"],
      [0, 0, 0, "Use data-testid for E2E selectors instead of aria-label", "1"],
      [0, 0, 0, "Use data-testid for E2E selectors instead of aria-label", "2"],
      [0, 0, 0, "Unexpected any. Specify a different type.", "3"],
      [0, 0, 0, "Use data-testid for E2E selectors instead of aria-label", "4"]
    ],
    "public/app/features/dashboard/components/VersionHistory/__mocks__/dashboardHistoryMocks.ts:5381": [
      [0, 0, 0, "Unexpected any. Specify a different type.", "0"],
      [0, 0, 0, "Unexpected any. Specify a different type.", "1"],
      [0, 0, 0, "Unexpected any. Specify a different type.", "2"],
      [0, 0, 0, "Unexpected any. Specify a different type.", "3"]
    ],
    "public/app/features/dashboard/components/VersionHistory/useDashboardRestore.tsx:5381": [
      [0, 0, 0, "Do not use any type assertions.", "0"],
      [0, 0, 0, "Unexpected any. Specify a different type.", "1"]
    ],
    "public/app/features/dashboard/components/VersionHistory/utils.ts:5381": [
      [0, 0, 0, "Unexpected any. Specify a different type.", "0"],
      [0, 0, 0, "Unexpected any. Specify a different type.", "1"],
      [0, 0, 0, "Unexpected any. Specify a different type.", "2"],
      [0, 0, 0, "Unexpected any. Specify a different type.", "3"]
    ],
    "public/app/features/dashboard/containers/DashboardPage.tsx:5381": [
      [0, 0, 0, "Do not use any type assertions.", "0"],
      [0, 0, 0, "Unexpected any. Specify a different type.", "1"],
      [0, 0, 0, "Do not use any type assertions.", "2"],
      [0, 0, 0, "Unexpected any. Specify a different type.", "3"],
      [0, 0, 0, "Use data-testid for E2E selectors instead of aria-label", "4"]
    ],
    "public/app/features/dashboard/dashgrid/DashboardGrid.tsx:5381": [
      [0, 0, 0, "Unexpected any. Specify a different type.", "0"],
      [0, 0, 0, "Unexpected any. Specify a different type.", "1"]
    ],
    "public/app/features/dashboard/dashgrid/DashboardPanel.tsx:5381": [
      [0, 0, 0, "Unexpected any. Specify a different type.", "0"]
    ],
    "public/app/features/dashboard/dashgrid/LazyLoader.tsx:5381": [
      [0, 0, 0, "Do not use any type assertions.", "0"]
    ],
    "public/app/features/dashboard/dashgrid/PanelChromeAngular.tsx:5381": [
      [0, 0, 0, "Use data-testid for E2E selectors instead of aria-label", "0"]
    ],
    "public/app/features/dashboard/dashgrid/PanelHeader/PanelHeaderMenuItem.tsx:5381": [
      [0, 0, 0, "Use data-testid for E2E selectors instead of aria-label", "0"]
    ],
    "public/app/features/dashboard/dashgrid/PanelStateWrapper.tsx:5381": [
      [0, 0, 0, "Unexpected any. Specify a different type.", "0"],
      [0, 0, 0, "Unexpected any. Specify a different type.", "1"],
      [0, 0, 0, "Unexpected any. Specify a different type.", "2"],
      [0, 0, 0, "Use data-testid for E2E selectors instead of aria-label", "3"]
    ],
    "public/app/features/dashboard/dashgrid/SeriesVisibilityConfigFactory.ts:5381": [
      [0, 0, 0, "Do not use any type assertions.", "0"]
    ],
    "public/app/features/dashboard/services/DashboardLoaderSrv.ts:5381": [
      [0, 0, 0, "Unexpected any. Specify a different type.", "0"],
      [0, 0, 0, "Unexpected any. Specify a different type.", "1"],
      [0, 0, 0, "Unexpected any. Specify a different type.", "2"],
      [0, 0, 0, "Unexpected any. Specify a different type.", "3"],
      [0, 0, 0, "Unexpected any. Specify a different type.", "4"],
      [0, 0, 0, "Unexpected any. Specify a different type.", "5"],
      [0, 0, 0, "Unexpected any. Specify a different type.", "6"],
      [0, 0, 0, "Unexpected any. Specify a different type.", "7"],
      [0, 0, 0, "Unexpected any. Specify a different type.", "8"]
    ],
    "public/app/features/dashboard/services/DashboardSrv.ts:5381": [
      [0, 0, 0, "Unexpected any. Specify a different type.", "0"]
    ],
    "public/app/features/dashboard/services/PublicDashboardDataSource.ts:5381": [
      [0, 0, 0, "Do not use any type assertions.", "0"]
    ],
    "public/app/features/dashboard/services/TimeSrv.ts:5381": [
      [0, 0, 0, "Unexpected any. Specify a different type.", "0"],
      [0, 0, 0, "Unexpected any. Specify a different type.", "1"],
      [0, 0, 0, "Unexpected any. Specify a different type.", "2"],
      [0, 0, 0, "Unexpected any. Specify a different type.", "3"],
      [0, 0, 0, "Unexpected any. Specify a different type.", "4"],
      [0, 0, 0, "Unexpected any. Specify a different type.", "5"]
    ],
    "public/app/features/dashboard/state/DashboardMigrator.test.ts:5381": [
      [0, 0, 0, "Unexpected any. Specify a different type.", "0"],
      [0, 0, 0, "Unexpected any. Specify a different type.", "1"],
      [0, 0, 0, "Unexpected any. Specify a different type.", "2"],
      [0, 0, 0, "Unexpected any. Specify a different type.", "3"],
      [0, 0, 0, "Unexpected any. Specify a different type.", "4"],
      [0, 0, 0, "Unexpected any. Specify a different type.", "5"],
      [0, 0, 0, "Unexpected any. Specify a different type.", "6"],
      [0, 0, 0, "Unexpected any. Specify a different type.", "7"],
      [0, 0, 0, "Unexpected any. Specify a different type.", "8"],
      [0, 0, 0, "Unexpected any. Specify a different type.", "9"],
      [0, 0, 0, "Unexpected any. Specify a different type.", "10"],
      [0, 0, 0, "Unexpected any. Specify a different type.", "11"],
      [0, 0, 0, "Unexpected any. Specify a different type.", "12"],
      [0, 0, 0, "Unexpected any. Specify a different type.", "13"],
      [0, 0, 0, "Unexpected any. Specify a different type.", "14"],
      [0, 0, 0, "Unexpected any. Specify a different type.", "15"],
      [0, 0, 0, "Unexpected any. Specify a different type.", "16"],
      [0, 0, 0, "Unexpected any. Specify a different type.", "17"],
      [0, 0, 0, "Unexpected any. Specify a different type.", "18"]
    ],
    "public/app/features/dashboard/state/DashboardMigrator.ts:5381": [
      [0, 0, 0, "Unexpected any. Specify a different type.", "0"],
      [0, 0, 0, "Unexpected any. Specify a different type.", "1"],
      [0, 0, 0, "Unexpected any. Specify a different type.", "2"],
      [0, 0, 0, "Unexpected any. Specify a different type.", "3"],
      [0, 0, 0, "Unexpected any. Specify a different type.", "4"],
      [0, 0, 0, "Unexpected any. Specify a different type.", "5"],
      [0, 0, 0, "Unexpected any. Specify a different type.", "6"],
      [0, 0, 0, "Unexpected any. Specify a different type.", "7"],
      [0, 0, 0, "Unexpected any. Specify a different type.", "8"],
      [0, 0, 0, "Unexpected any. Specify a different type.", "9"],
      [0, 0, 0, "Unexpected any. Specify a different type.", "10"],
      [0, 0, 0, "Unexpected any. Specify a different type.", "11"],
      [0, 0, 0, "Unexpected any. Specify a different type.", "12"],
      [0, 0, 0, "Unexpected any. Specify a different type.", "13"],
      [0, 0, 0, "Unexpected any. Specify a different type.", "14"],
      [0, 0, 0, "Unexpected any. Specify a different type.", "15"],
      [0, 0, 0, "Unexpected any. Specify a different type.", "16"],
      [0, 0, 0, "Unexpected any. Specify a different type.", "17"],
      [0, 0, 0, "Unexpected any. Specify a different type.", "18"],
      [0, 0, 0, "Unexpected any. Specify a different type.", "19"],
      [0, 0, 0, "Unexpected any. Specify a different type.", "20"],
      [0, 0, 0, "Unexpected any. Specify a different type.", "21"],
      [0, 0, 0, "Do not use any type assertions.", "22"],
      [0, 0, 0, "Unexpected any. Specify a different type.", "23"],
      [0, 0, 0, "Unexpected any. Specify a different type.", "24"],
      [0, 0, 0, "Unexpected any. Specify a different type.", "25"],
      [0, 0, 0, "Unexpected any. Specify a different type.", "26"],
      [0, 0, 0, "Unexpected any. Specify a different type.", "27"],
      [0, 0, 0, "Unexpected any. Specify a different type.", "28"],
      [0, 0, 0, "Do not use any type assertions.", "29"],
      [0, 0, 0, "Do not use any type assertions.", "30"],
      [0, 0, 0, "Unexpected any. Specify a different type.", "31"],
      [0, 0, 0, "Do not use any type assertions.", "32"],
      [0, 0, 0, "Unexpected any. Specify a different type.", "33"],
      [0, 0, 0, "Do not use any type assertions.", "34"]
    ],
    "public/app/features/dashboard/state/DashboardModel.repeat.test.ts:5381": [
      [0, 0, 0, "Unexpected any. Specify a different type.", "0"],
      [0, 0, 0, "Unexpected any. Specify a different type.", "1"],
      [0, 0, 0, "Unexpected any. Specify a different type.", "2"],
      [0, 0, 0, "Unexpected any. Specify a different type.", "3"],
      [0, 0, 0, "Unexpected any. Specify a different type.", "4"],
      [0, 0, 0, "Unexpected any. Specify a different type.", "5"],
      [0, 0, 0, "Unexpected any. Specify a different type.", "6"],
      [0, 0, 0, "Unexpected any. Specify a different type.", "7"]
    ],
    "public/app/features/dashboard/state/DashboardModel.test.ts:5381": [
      [0, 0, 0, "Unexpected any. Specify a different type.", "0"]
    ],
    "public/app/features/dashboard/state/DashboardModel.ts:5381": [
      [0, 0, 0, "Unexpected any. Specify a different type.", "0"],
      [0, 0, 0, "Unexpected any. Specify a different type.", "1"],
      [0, 0, 0, "Unexpected any. Specify a different type.", "2"],
      [0, 0, 0, "Unexpected any. Specify a different type.", "3"],
      [0, 0, 0, "Unexpected any. Specify a different type.", "4"],
      [0, 0, 0, "Unexpected any. Specify a different type.", "5"],
      [0, 0, 0, "Unexpected any. Specify a different type.", "6"],
      [0, 0, 0, "Unexpected any. Specify a different type.", "7"],
      [0, 0, 0, "Unexpected any. Specify a different type.", "8"],
      [0, 0, 0, "Unexpected any. Specify a different type.", "9"],
      [0, 0, 0, "Unexpected any. Specify a different type.", "10"],
      [0, 0, 0, "Unexpected any. Specify a different type.", "11"],
      [0, 0, 0, "Unexpected any. Specify a different type.", "12"],
      [0, 0, 0, "Unexpected any. Specify a different type.", "13"],
      [0, 0, 0, "Unexpected any. Specify a different type.", "14"],
      [0, 0, 0, "Unexpected any. Specify a different type.", "15"],
      [0, 0, 0, "Unexpected any. Specify a different type.", "16"],
      [0, 0, 0, "Unexpected any. Specify a different type.", "17"],
      [0, 0, 0, "Unexpected any. Specify a different type.", "18"],
      [0, 0, 0, "Unexpected any. Specify a different type.", "19"],
      [0, 0, 0, "Unexpected any. Specify a different type.", "20"],
      [0, 0, 0, "Unexpected any. Specify a different type.", "21"],
      [0, 0, 0, "Unexpected any. Specify a different type.", "22"],
      [0, 0, 0, "Unexpected any. Specify a different type.", "23"],
      [0, 0, 0, "Unexpected any. Specify a different type.", "24"],
      [0, 0, 0, "Unexpected any. Specify a different type.", "25"],
      [0, 0, 0, "Unexpected any. Specify a different type.", "26"],
      [0, 0, 0, "Unexpected any. Specify a different type.", "27"],
      [0, 0, 0, "Do not use any type assertions.", "28"],
      [0, 0, 0, "Unexpected any. Specify a different type.", "29"],
      [0, 0, 0, "Unexpected any. Specify a different type.", "30"],
      [0, 0, 0, "Unexpected any. Specify a different type.", "31"],
      [0, 0, 0, "Unexpected any. Specify a different type.", "32"],
      [0, 0, 0, "Unexpected any. Specify a different type.", "33"],
      [0, 0, 0, "Unexpected any. Specify a different type.", "34"],
      [0, 0, 0, "Unexpected any. Specify a different type.", "35"]
    ],
    "public/app/features/dashboard/state/PanelModel.test.ts:5381": [
      [0, 0, 0, "Unexpected any. Specify a different type.", "0"],
      [0, 0, 0, "Unexpected any. Specify a different type.", "1"],
      [0, 0, 0, "Unexpected any. Specify a different type.", "2"],
      [0, 0, 0, "Unexpected any. Specify a different type.", "3"],
      [0, 0, 0, "Unexpected any. Specify a different type.", "4"],
      [0, 0, 0, "Unexpected any. Specify a different type.", "5"]
    ],
    "public/app/features/dashboard/state/PanelModel.ts:5381": [
      [0, 0, 0, "Unexpected any. Specify a different type.", "0"],
      [0, 0, 0, "Unexpected any. Specify a different type.", "1"],
      [0, 0, 0, "Unexpected any. Specify a different type.", "2"],
      [0, 0, 0, "Unexpected any. Specify a different type.", "3"],
      [0, 0, 0, "Unexpected any. Specify a different type.", "4"],
      [0, 0, 0, "Unexpected any. Specify a different type.", "5"],
      [0, 0, 0, "Unexpected any. Specify a different type.", "6"],
      [0, 0, 0, "Unexpected any. Specify a different type.", "7"],
      [0, 0, 0, "Unexpected any. Specify a different type.", "8"],
      [0, 0, 0, "Do not use any type assertions.", "9"],
      [0, 0, 0, "Unexpected any. Specify a different type.", "10"],
      [0, 0, 0, "Do not use any type assertions.", "11"],
      [0, 0, 0, "Unexpected any. Specify a different type.", "12"],
      [0, 0, 0, "Do not use any type assertions.", "13"],
      [0, 0, 0, "Unexpected any. Specify a different type.", "14"],
      [0, 0, 0, "Do not use any type assertions.", "15"],
      [0, 0, 0, "Unexpected any. Specify a different type.", "16"],
      [0, 0, 0, "Unexpected any. Specify a different type.", "17"],
      [0, 0, 0, "Do not use any type assertions.", "18"],
      [0, 0, 0, "Unexpected any. Specify a different type.", "19"],
      [0, 0, 0, "Do not use any type assertions.", "20"],
      [0, 0, 0, "Unexpected any. Specify a different type.", "21"],
      [0, 0, 0, "Do not use any type assertions.", "22"],
      [0, 0, 0, "Unexpected any. Specify a different type.", "23"],
      [0, 0, 0, "Unexpected any. Specify a different type.", "24"],
      [0, 0, 0, "Unexpected any. Specify a different type.", "25"],
      [0, 0, 0, "Do not use any type assertions.", "26"],
      [0, 0, 0, "Unexpected any. Specify a different type.", "27"],
      [0, 0, 0, "Do not use any type assertions.", "28"],
      [0, 0, 0, "Unexpected any. Specify a different type.", "29"],
      [0, 0, 0, "Unexpected any. Specify a different type.", "30"],
      [0, 0, 0, "Unexpected any. Specify a different type.", "31"]
    ],
    "public/app/features/dashboard/state/TimeModel.ts:5381": [
      [0, 0, 0, "Unexpected any. Specify a different type.", "0"],
      [0, 0, 0, "Unexpected any. Specify a different type.", "1"],
      [0, 0, 0, "Unexpected any. Specify a different type.", "2"]
    ],
    "public/app/features/dashboard/state/actions.ts:5381": [
      [0, 0, 0, "Unexpected any. Specify a different type.", "0"]
    ],
    "public/app/features/dashboard/state/initDashboard.test.ts:5381": [
      [0, 0, 0, "Unexpected any. Specify a different type.", "0"],
      [0, 0, 0, "Unexpected any. Specify a different type.", "1"],
      [0, 0, 0, "Unexpected any. Specify a different type.", "2"],
      [0, 0, 0, "Unexpected any. Specify a different type.", "3"],
      [0, 0, 0, "Unexpected any. Specify a different type.", "4"],
      [0, 0, 0, "Unexpected any. Specify a different type.", "5"],
      [0, 0, 0, "Unexpected any. Specify a different type.", "6"]
    ],
    "public/app/features/dashboard/state/initDashboard.ts:5381": [
      [0, 0, 0, "Unexpected any. Specify a different type.", "0"]
    ],
    "public/app/features/dashboard/state/reducers.ts:5381": [
      [0, 0, 0, "Do not use any type assertions.", "0"],
      [0, 0, 0, "Unexpected any. Specify a different type.", "1"]
    ],
    "public/app/features/dashboard/utils/getPanelMenu.test.ts:5381": [
      [0, 0, 0, "Unexpected any. Specify a different type.", "0"],
      [0, 0, 0, "Unexpected any. Specify a different type.", "1"],
      [0, 0, 0, "Unexpected any. Specify a different type.", "2"],
      [0, 0, 0, "Unexpected any. Specify a different type.", "3"],
      [0, 0, 0, "Unexpected any. Specify a different type.", "4"],
      [0, 0, 0, "Unexpected any. Specify a different type.", "5"]
    ],
    "public/app/features/dashboard/utils/getPanelMenu.ts:5381": [
      [0, 0, 0, "Unexpected any. Specify a different type.", "0"],
      [0, 0, 0, "Unexpected any. Specify a different type.", "1"],
      [0, 0, 0, "Unexpected any. Specify a different type.", "2"],
      [0, 0, 0, "Unexpected any. Specify a different type.", "3"],
      [0, 0, 0, "Unexpected any. Specify a different type.", "4"],
      [0, 0, 0, "Unexpected any. Specify a different type.", "5"],
      [0, 0, 0, "Unexpected any. Specify a different type.", "6"],
      [0, 0, 0, "Unexpected any. Specify a different type.", "7"],
      [0, 0, 0, "Unexpected any. Specify a different type.", "8"],
      [0, 0, 0, "Unexpected any. Specify a different type.", "9"],
      [0, 0, 0, "Do not use any type assertions.", "10"],
      [0, 0, 0, "Unexpected any. Specify a different type.", "11"],
      [0, 0, 0, "Unexpected any. Specify a different type.", "12"],
      [0, 0, 0, "Unexpected any. Specify a different type.", "13"],
      [0, 0, 0, "Unexpected any. Specify a different type.", "14"],
      [0, 0, 0, "Unexpected any. Specify a different type.", "15"]
    ],
    "public/app/features/dashboard/utils/panelMerge.ts:5381": [
      [0, 0, 0, "Do not use any type assertions.", "0"],
      [0, 0, 0, "Do not use any type assertions.", "1"],
      [0, 0, 0, "Do not use any type assertions.", "2"],
      [0, 0, 0, "Do not use any type assertions.", "3"],
      [0, 0, 0, "Do not use any type assertions.", "4"],
      [0, 0, 0, "Do not use any type assertions.", "5"],
      [0, 0, 0, "Do not use any type assertions.", "6"],
      [0, 0, 0, "Unexpected any. Specify a different type.", "7"],
      [0, 0, 0, "Do not use any type assertions.", "8"],
      [0, 0, 0, "Unexpected any. Specify a different type.", "9"],
      [0, 0, 0, "Unexpected any. Specify a different type.", "10"],
      [0, 0, 0, "Unexpected any. Specify a different type.", "11"]
    ],
    "public/app/features/datasources/components/BasicSettings.tsx:5381": [
      [0, 0, 0, "Use data-testid for E2E selectors instead of aria-label", "0"]
    ],
    "public/app/features/datasources/components/ButtonRow.tsx:5381": [
      [0, 0, 0, "Use data-testid for E2E selectors instead of aria-label", "0"],
      [0, 0, 0, "Use data-testid for E2E selectors instead of aria-label", "1"]
    ],
    "public/app/features/datasources/components/DataSourceReadOnlyMessage.tsx:5381": [
      [0, 0, 0, "Use data-testid for E2E selectors instead of aria-label", "0"]
    ],
    "public/app/features/datasources/components/DataSourceTestingStatus.tsx:5381": [
      [0, 0, 0, "Use data-testid for E2E selectors instead of aria-label", "0"]
    ],
    "public/app/features/datasources/components/DataSourceTypeCard.tsx:5381": [
      [0, 0, 0, "Use data-testid for E2E selectors instead of aria-label", "0"]
    ],
    "public/app/features/datasources/state/actions.test.ts:5381": [
      [0, 0, 0, "Unexpected any. Specify a different type.", "0"],
      [0, 0, 0, "Unexpected any. Specify a different type.", "1"],
      [0, 0, 0, "Unexpected any. Specify a different type.", "2"],
      [0, 0, 0, "Unexpected any. Specify a different type.", "3"],
      [0, 0, 0, "Unexpected any. Specify a different type.", "4"],
      [0, 0, 0, "Unexpected any. Specify a different type.", "5"]
    ],
    "public/app/features/datasources/state/actions.ts:5381": [
      [0, 0, 0, "Do not use any type assertions.", "0"],
      [0, 0, 0, "Do not use any type assertions.", "1"]
    ],
    "public/app/features/datasources/state/navModel.ts:5381": [
      [0, 0, 0, "Do not use any type assertions.", "0"],
      [0, 0, 0, "Unexpected any. Specify a different type.", "1"]
    ],
    "public/app/features/datasources/state/reducers.ts:5381": [
      [0, 0, 0, "Do not use any type assertions.", "0"],
      [0, 0, 0, "Do not use any type assertions.", "1"]
    ],
    "public/app/features/datasources/state/selectors.ts:5381": [
      [0, 0, 0, "Do not use any type assertions.", "0"],
      [0, 0, 0, "Do not use any type assertions.", "1"]
    ],
    "public/app/features/dimensions/editors/FolderPickerTab.tsx:5381": [
      [0, 0, 0, "Do not use any type assertions.", "0"]
    ],
    "public/app/features/dimensions/editors/ResourceDimensionEditor.tsx:5381": [
      [0, 0, 0, "Do not use any type assertions.", "0"],
      [0, 0, 0, "Unexpected any. Specify a different type.", "1"]
    ],
    "public/app/features/dimensions/editors/TextDimensionEditor.tsx:5381": [
      [0, 0, 0, "Do not use any type assertions.", "0"],
      [0, 0, 0, "Unexpected any. Specify a different type.", "1"],
      [0, 0, 0, "Do not use any type assertions.", "2"],
      [0, 0, 0, "Unexpected any. Specify a different type.", "3"]
    ],
    "public/app/features/dimensions/editors/ThresholdsEditor/ThresholdsEditor.tsx:5381": [
      [0, 0, 0, "Do not use any type assertions.", "0"]
    ],
    "public/app/features/dimensions/scale.ts:5381": [
      [0, 0, 0, "Do not use any type assertions.", "0"],
      [0, 0, 0, "Unexpected any. Specify a different type.", "1"]
    ],
    "public/app/features/dimensions/types.ts:5381": [
      [0, 0, 0, "Unexpected any. Specify a different type.", "0"],
      [0, 0, 0, "Unexpected any. Specify a different type.", "1"]
    ],
    "public/app/features/dimensions/utils.ts:5381": [
      [0, 0, 0, "Do not use any type assertions.", "0"],
      [0, 0, 0, "Do not use any type assertions.", "1"],
      [0, 0, 0, "Unexpected any. Specify a different type.", "2"]
    ],
    "public/app/features/explore/ElapsedTime.tsx:5381": [
      [0, 0, 0, "Unexpected any. Specify a different type.", "0"]
    ],
    "public/app/features/explore/ExploreQueryInspector.tsx:5381": [
      [0, 0, 0, "Do not use any type assertions.", "0"]
    ],
    "public/app/features/explore/Logs.tsx:5381": [
      [0, 0, 0, "Unexpected any. Specify a different type.", "0"],
      [0, 0, 0, "Do not use any type assertions.", "1"]
    ],
    "public/app/features/explore/LogsContainer.tsx:5381": [
      [0, 0, 0, "Unexpected any. Specify a different type.", "0"]
    ],
    "public/app/features/explore/LogsMetaRow.tsx:5381": [
      [0, 0, 0, "Unexpected any. Specify a different type.", "0"]
    ],
    "public/app/features/explore/QueryRows.test.tsx:5381": [
      [0, 0, 0, "Unexpected any. Specify a different type.", "0"]
    ],
    "public/app/features/explore/TraceView/TraceView.tsx:5381": [
      [0, 0, 0, "Do not use any type assertions.", "0"],
      [0, 0, 0, "Do not use any type assertions.", "1"],
      [0, 0, 0, "Do not use any type assertions.", "2"],
      [0, 0, 0, "Do not use any type assertions.", "3"],
      [0, 0, 0, "Unexpected any. Specify a different type.", "4"],
      [0, 0, 0, "Do not use any type assertions.", "5"]
    ],
    "public/app/features/explore/TraceView/components/TraceTimelineViewer/ListView/index.tsx:5381": [
      [0, 0, 0, "Do not use any type assertions.", "0"]
    ],
    "public/app/features/explore/TraceView/components/common/BreakableText.tsx:5381": [
      [0, 0, 0, "Unexpected any. Specify a different type.", "0"]
    ],
    "public/app/features/explore/TraceView/components/demo/trace-generators.ts:5381": [
      [0, 0, 0, "Do not use any type assertions.", "0"]
    ],
    "public/app/features/explore/TraceView/components/model/link-patterns.test.ts:5381": [
      [0, 0, 0, "Unexpected any. Specify a different type.", "0"],
      [0, 0, 0, "Unexpected any. Specify a different type.", "1"]
    ],
    "public/app/features/explore/TraceView/components/model/link-patterns.tsx:5381": [
      [0, 0, 0, "Unexpected any. Specify a different type.", "0"],
      [0, 0, 0, "Unexpected any. Specify a different type.", "1"],
      [0, 0, 0, "Unexpected any. Specify a different type.", "2"],
      [0, 0, 0, "Unexpected any. Specify a different type.", "3"],
      [0, 0, 0, "Unexpected any. Specify a different type.", "4"],
      [0, 0, 0, "Unexpected any. Specify a different type.", "5"],
      [0, 0, 0, "Unexpected any. Specify a different type.", "6"],
      [0, 0, 0, "Unexpected any. Specify a different type.", "7"],
      [0, 0, 0, "Unexpected any. Specify a different type.", "8"],
      [0, 0, 0, "Unexpected any. Specify a different type.", "9"],
      [0, 0, 0, "Do not use any type assertions.", "10"],
      [0, 0, 0, "Unexpected any. Specify a different type.", "11"],
      [0, 0, 0, "Do not use any type assertions.", "12"],
      [0, 0, 0, "Unexpected any. Specify a different type.", "13"]
    ],
    "public/app/features/explore/TraceView/components/model/transform-trace-data.tsx:5381": [
      [0, 0, 0, "Do not use any type assertions.", "0"]
    ],
    "public/app/features/explore/TraceView/components/types/trace.ts:5381": [
      [0, 0, 0, "Unexpected any. Specify a different type.", "0"]
    ],
    "public/app/features/explore/TraceView/createSpanLink.tsx:5381": [
      [0, 0, 0, "Do not use any type assertions.", "0"],
      [0, 0, 0, "Do not use any type assertions.", "1"]
    ],
    "public/app/features/explore/spec/helper/setup.tsx:5381": [
      [0, 0, 0, "Do not use any type assertions.", "0"],
      [0, 0, 0, "Unexpected any. Specify a different type.", "1"],
      [0, 0, 0, "Do not use any type assertions.", "2"],
      [0, 0, 0, "Unexpected any. Specify a different type.", "3"],
      [0, 0, 0, "Unexpected any. Specify a different type.", "4"],
      [0, 0, 0, "Do not use any type assertions.", "5"],
      [0, 0, 0, "Unexpected any. Specify a different type.", "6"]
    ],
    "public/app/features/explore/spec/interpolation.test.tsx:5381": [
      [0, 0, 0, "Unexpected any. Specify a different type.", "0"]
    ],
    "public/app/features/explore/spec/queryHistory.test.tsx:5381": [
      [0, 0, 0, "Unexpected any. Specify a different type.", "0"]
    ],
    "public/app/features/explore/state/explorePane.test.ts:5381": [
      [0, 0, 0, "Unexpected any. Specify a different type.", "0"],
      [0, 0, 0, "Unexpected any. Specify a different type.", "1"],
      [0, 0, 0, "Unexpected any. Specify a different type.", "2"],
      [0, 0, 0, "Unexpected any. Specify a different type.", "3"],
      [0, 0, 0, "Unexpected any. Specify a different type.", "4"]
    ],
    "public/app/features/explore/state/time.test.ts:5381": [
      [0, 0, 0, "Unexpected any. Specify a different type.", "0"]
    ],
    "public/app/features/explore/state/utils.ts:5381": [
      [0, 0, 0, "Do not use any type assertions.", "0"],
      [0, 0, 0, "Unexpected any. Specify a different type.", "1"],
      [0, 0, 0, "Do not use any type assertions.", "2"],
      [0, 0, 0, "Unexpected any. Specify a different type.", "3"],
      [0, 0, 0, "Do not use any type assertions.", "4"],
      [0, 0, 0, "Do not use any type assertions.", "5"]
    ],
    "public/app/features/expressions/ExpressionDatasource.ts:5381": [
      [0, 0, 0, "Unexpected any. Specify a different type.", "0"],
      [0, 0, 0, "Do not use any type assertions.", "1"],
      [0, 0, 0, "Do not use any type assertions.", "2"]
    ],
    "public/app/features/expressions/components/Condition.tsx:5381": [
      [0, 0, 0, "Do not use any type assertions.", "0"]
    ],
    "public/app/features/expressions/guards.ts:5381": [
      [0, 0, 0, "Do not use any type assertions.", "0"]
    ],
    "public/app/features/folders/state/actions.test.ts:5381": [
      [0, 0, 0, "Unexpected any. Specify a different type.", "0"]
    ],
    "public/app/features/geo/format/geohash.ts:5381": [
      [0, 0, 0, "Unexpected any. Specify a different type.", "0"]
    ],
    "public/app/features/geo/format/geojson.ts:5381": [
      [0, 0, 0, "Unexpected any. Specify a different type.", "0"]
    ],
    "public/app/features/geo/format/utils.ts:5381": [
      [0, 0, 0, "Unexpected any. Specify a different type.", "0"]
    ],
    "public/app/features/geo/gazetteer/gazetteer.ts:5381": [
      [0, 0, 0, "Unexpected any. Specify a different type.", "0"],
      [0, 0, 0, "Do not use any type assertions.", "1"],
      [0, 0, 0, "Unexpected any. Specify a different type.", "2"],
      [0, 0, 0, "Do not use any type assertions.", "3"]
    ],
    "public/app/features/geo/gazetteer/worldmap.test.ts:5381": [
      [0, 0, 0, "Unexpected any. Specify a different type.", "0"]
    ],
    "public/app/features/geo/utils/frameVectorSource.ts:5381": [
      [0, 0, 0, "Do not use any type assertions.", "0"],
      [0, 0, 0, "Do not use any type assertions.", "1"],
      [0, 0, 0, "Do not use any type assertions.", "2"]
    ],
    "public/app/features/inspector/InspectDataOptions.tsx:5381": [
      [0, 0, 0, "Do not use any type assertions.", "0"],
      [0, 0, 0, "Unexpected any. Specify a different type.", "1"],
      [0, 0, 0, "Do not use any type assertions.", "2"],
      [0, 0, 0, "Do not use any type assertions.", "3"]
    ],
    "public/app/features/inspector/InspectDataTab.tsx:5381": [
      [0, 0, 0, "Use data-testid for E2E selectors instead of aria-label", "0"]
    ],
    "public/app/features/inspector/InspectErrorTab.tsx:5381": [
      [0, 0, 0, "Unexpected any. Specify a different type.", "0"]
    ],
    "public/app/features/inspector/InspectJSONTab.tsx:5381": [
      [0, 0, 0, "Use data-testid for E2E selectors instead of aria-label", "0"],
      [0, 0, 0, "Unexpected any. Specify a different type.", "1"]
    ],
    "public/app/features/inspector/InspectStatsTab.tsx:5381": [
      [0, 0, 0, "Use data-testid for E2E selectors instead of aria-label", "0"]
    ],
    "public/app/features/inspector/QueryInspector.tsx:5381": [
      [0, 0, 0, "Unexpected any. Specify a different type.", "0"],
      [0, 0, 0, "Unexpected any. Specify a different type.", "1"],
      [0, 0, 0, "Unexpected any. Specify a different type.", "2"],
      [0, 0, 0, "Unexpected any. Specify a different type.", "3"],
      [0, 0, 0, "Use data-testid for E2E selectors instead of aria-label", "4"],
      [0, 0, 0, "Use data-testid for E2E selectors instead of aria-label", "5"]
    ],
    "public/app/features/invites/state/selectors.ts:5381": [
      [0, 0, 0, "Unexpected any. Specify a different type.", "0"]
    ],
    "public/app/features/library-panels/components/LibraryPanelsView/actions.ts:5381": [
      [0, 0, 0, "Unexpected any. Specify a different type.", "0"]
    ],
    "public/app/features/library-panels/utils.ts:5381": [
      [0, 0, 0, "Unexpected any. Specify a different type.", "0"],
      [0, 0, 0, "Unexpected any. Specify a different type.", "1"]
    ],
    "public/app/features/live/centrifuge/LiveDataStream.test.ts:5381": [
      [0, 0, 0, "Unexpected any. Specify a different type.", "0"],
      [0, 0, 0, "Unexpected any. Specify a different type.", "1"],
      [0, 0, 0, "Unexpected any. Specify a different type.", "2"],
      [0, 0, 0, "Unexpected any. Specify a different type.", "3"],
      [0, 0, 0, "Unexpected any. Specify a different type.", "4"],
      [0, 0, 0, "Unexpected any. Specify a different type.", "5"]
    ],
    "public/app/features/live/centrifuge/LiveDataStream.ts:5381": [
      [0, 0, 0, "Do not use any type assertions.", "0"],
      [0, 0, 0, "Do not use any type assertions.", "1"],
      [0, 0, 0, "Unexpected any. Specify a different type.", "2"],
      [0, 0, 0, "Do not use any type assertions.", "3"]
    ],
    "public/app/features/live/centrifuge/channel.ts:5381": [
      [0, 0, 0, "Unexpected any. Specify a different type.", "0"],
      [0, 0, 0, "Do not use any type assertions.", "1"],
      [0, 0, 0, "Do not use any type assertions.", "2"],
      [0, 0, 0, "Unexpected any. Specify a different type.", "3"],
      [0, 0, 0, "Do not use any type assertions.", "4"]
    ],
    "public/app/features/live/centrifuge/service.ts:5381": [
      [0, 0, 0, "Unexpected any. Specify a different type.", "0"],
      [0, 0, 0, "Unexpected any. Specify a different type.", "1"],
      [0, 0, 0, "Unexpected any. Specify a different type.", "2"]
    ],
    "public/app/features/live/centrifuge/serviceWorkerProxy.ts:5381": [
      [0, 0, 0, "Do not use any type assertions.", "0"],
      [0, 0, 0, "Do not use any type assertions.", "1"]
    ],
    "public/app/features/live/centrifuge/transferHandlers.ts:5381": [
      [0, 0, 0, "Unexpected any. Specify a different type.", "0"],
      [0, 0, 0, "Unexpected any. Specify a different type.", "1"]
    ],
    "public/app/features/live/index.ts:5381": [
      [0, 0, 0, "Do not use any type assertions.", "0"]
    ],
    "public/app/features/logs/components/LogRowContextProvider.tsx:5381": [
      [0, 0, 0, "Do not use any type assertions.", "0"],
      [0, 0, 0, "Do not use any type assertions.", "1"],
      [0, 0, 0, "Do not use any type assertions.", "2"],
      [0, 0, 0, "Do not use any type assertions.", "3"]
    ],
    "public/app/features/logs/components/LogRows.tsx:5381": [
      [0, 0, 0, "Unexpected any. Specify a different type.", "0"]
    ],
    "public/app/features/logs/utils.ts:5381": [
      [0, 0, 0, "Do not use any type assertions.", "0"],
      [0, 0, 0, "Unexpected any. Specify a different type.", "1"],
      [0, 0, 0, "Do not use any type assertions.", "2"],
      [0, 0, 0, "Unexpected any. Specify a different type.", "3"],
      [0, 0, 0, "Do not use any type assertions.", "4"]
    ],
    "public/app/features/manage-dashboards/components/ImportDashboardForm.tsx:5381": [
      [0, 0, 0, "Do not use any type assertions.", "0"],
      [0, 0, 0, "Unexpected any. Specify a different type.", "1"],
      [0, 0, 0, "Do not use any type assertions.", "2"],
      [0, 0, 0, "Unexpected any. Specify a different type.", "3"],
      [0, 0, 0, "Do not use any type assertions.", "4"],
      [0, 0, 0, "Unexpected any. Specify a different type.", "5"]
    ],
    "public/app/features/manage-dashboards/components/ImportDashboardLibraryPanelsList.tsx:5381": [
      [0, 0, 0, "Do not use any type assertions.", "0"]
    ],
    "public/app/features/manage-dashboards/services/ValidationSrv.ts:5381": [
      [0, 0, 0, "Unexpected any. Specify a different type.", "0"],
      [0, 0, 0, "Unexpected any. Specify a different type.", "1"],
      [0, 0, 0, "Unexpected any. Specify a different type.", "2"]
    ],
    "public/app/features/manage-dashboards/state/actions.test.ts:5381": [
      [0, 0, 0, "Unexpected any. Specify a different type.", "0"]
    ],
    "public/app/features/manage-dashboards/state/actions.ts:5381": [
      [0, 0, 0, "Unexpected any. Specify a different type.", "0"],
      [0, 0, 0, "Unexpected any. Specify a different type.", "1"],
      [0, 0, 0, "Unexpected any. Specify a different type.", "2"],
      [0, 0, 0, "Unexpected any. Specify a different type.", "3"],
      [0, 0, 0, "Unexpected any. Specify a different type.", "4"],
      [0, 0, 0, "Do not use any type assertions.", "5"],
      [0, 0, 0, "Unexpected any. Specify a different type.", "6"],
      [0, 0, 0, "Do not use any type assertions.", "7"],
      [0, 0, 0, "Unexpected any. Specify a different type.", "8"],
      [0, 0, 0, "Unexpected any. Specify a different type.", "9"],
      [0, 0, 0, "Unexpected any. Specify a different type.", "10"],
      [0, 0, 0, "Unexpected any. Specify a different type.", "11"],
      [0, 0, 0, "Unexpected any. Specify a different type.", "12"],
      [0, 0, 0, "Unexpected any. Specify a different type.", "13"],
      [0, 0, 0, "Unexpected any. Specify a different type.", "14"],
      [0, 0, 0, "Unexpected any. Specify a different type.", "15"],
      [0, 0, 0, "Unexpected any. Specify a different type.", "16"],
      [0, 0, 0, "Unexpected any. Specify a different type.", "17"],
      [0, 0, 0, "Unexpected any. Specify a different type.", "18"],
      [0, 0, 0, "Unexpected any. Specify a different type.", "19"],
      [0, 0, 0, "Unexpected any. Specify a different type.", "20"]
    ],
    "public/app/features/manage-dashboards/state/reducers.ts:5381": [
      [0, 0, 0, "Unexpected any. Specify a different type.", "0"],
      [0, 0, 0, "Do not use any type assertions.", "1"],
      [0, 0, 0, "Unexpected any. Specify a different type.", "2"],
      [0, 0, 0, "Unexpected any. Specify a different type.", "3"],
      [0, 0, 0, "Unexpected any. Specify a different type.", "4"]
    ],
    "public/app/features/org/state/actions.ts:5381": [
      [0, 0, 0, "Unexpected any. Specify a different type.", "0"],
      [0, 0, 0, "Unexpected any. Specify a different type.", "1"],
      [0, 0, 0, "Unexpected any. Specify a different type.", "2"],
      [0, 0, 0, "Unexpected any. Specify a different type.", "3"],
      [0, 0, 0, "Unexpected any. Specify a different type.", "4"]
    ],
    "public/app/features/org/state/reducers.ts:5381": [
      [0, 0, 0, "Do not use any type assertions.", "0"],
      [0, 0, 0, "Do not use any type assertions.", "1"]
    ],
    "public/app/features/panel/components/PanelPluginError.tsx:5381": [
      [0, 0, 0, "Unexpected any. Specify a different type.", "0"]
    ],
    "public/app/features/panel/components/PanelRenderer.tsx:5381": [
      [0, 0, 0, "Unexpected any. Specify a different type.", "0"],
      [0, 0, 0, "Unexpected any. Specify a different type.", "1"],
      [0, 0, 0, "Unexpected any. Specify a different type.", "2"],
      [0, 0, 0, "Unexpected any. Specify a different type.", "3"]
    ],
    "public/app/features/panel/components/VizTypePicker/PanelTypeCard.tsx:5381": [
      [0, 0, 0, "Use data-testid for E2E selectors instead of aria-label", "0"]
    ],
    "public/app/features/panel/components/VizTypePicker/types.ts:5381": [
      [0, 0, 0, "Unexpected any. Specify a different type.", "0"]
    ],
    "public/app/features/panel/panellinks/linkSuppliers.ts:5381": [
      [0, 0, 0, "Unexpected any. Specify a different type.", "0"],
      [0, 0, 0, "Do not use any type assertions.", "1"]
    ],
    "public/app/features/panel/panellinks/link_srv.ts:5381": [
      [0, 0, 0, "Do not use any type assertions.", "0"],
      [0, 0, 0, "Unexpected any. Specify a different type.", "1"],
      [0, 0, 0, "Unexpected any. Specify a different type.", "2"],
      [0, 0, 0, "Unexpected any. Specify a different type.", "3"],
      [0, 0, 0, "Unexpected any. Specify a different type.", "4"],
      [0, 0, 0, "Unexpected any. Specify a different type.", "5"],
      [0, 0, 0, "Unexpected any. Specify a different type.", "6"],
      [0, 0, 0, "Unexpected any. Specify a different type.", "7"]
    ],
    "public/app/features/panel/state/actions.ts:5381": [
      [0, 0, 0, "Unexpected any. Specify a different type.", "0"]
    ],
    "public/app/features/panel/state/reducers.ts:5381": [
      [0, 0, 0, "Unexpected any. Specify a different type.", "0"],
      [0, 0, 0, "Unexpected any. Specify a different type.", "1"]
    ],
    "public/app/features/playlist/PlaylistForm.tsx:5381": [
      [0, 0, 0, "Use data-testid for E2E selectors instead of aria-label", "0"],
      [0, 0, 0, "Use data-testid for E2E selectors instead of aria-label", "1"]
    ],
    "public/app/features/playlist/PlaylistSrv.test.ts:5381": [
      [0, 0, 0, "Unexpected any. Specify a different type.", "0"],
      [0, 0, 0, "Unexpected any. Specify a different type.", "1"],
      [0, 0, 0, "Unexpected any. Specify a different type.", "2"],
      [0, 0, 0, "Unexpected any. Specify a different type.", "3"],
      [0, 0, 0, "Unexpected any. Specify a different type.", "4"]
    ],
    "public/app/features/playlist/PlaylistTableRows.tsx:5381": [
      [0, 0, 0, "Use data-testid for E2E selectors instead of aria-label", "0"]
    ],
    "public/app/features/plugins/admin/components/AppConfigWrapper.tsx:5381": [
      [0, 0, 0, "Unexpected any. Specify a different type.", "0"],
      [0, 0, 0, "Unexpected any. Specify a different type.", "1"]
    ],
    "public/app/features/plugins/admin/components/GetStartedWithPlugin/GetStartedWithDataSource.tsx:5381": [
      [0, 0, 0, "Do not use any type assertions.", "0"]
    ],
    "public/app/features/plugins/admin/components/PluginDashboards.tsx:5381": [
      [0, 0, 0, "Unexpected any. Specify a different type.", "0"],
      [0, 0, 0, "Unexpected any. Specify a different type.", "1"]
    ],
    "public/app/features/plugins/admin/components/PluginDetailsBody.tsx:5381": [
      [0, 0, 0, "Do not use any type assertions.", "0"]
    ],
    "public/app/features/plugins/admin/components/PluginDetailsDisabledError.tsx:5381": [
      [0, 0, 0, "Use data-testid for E2E selectors instead of aria-label", "0"]
    ],
    "public/app/features/plugins/admin/components/PluginDetailsPage.tsx:5381": [
      [0, 0, 0, "Do not use any type assertions.", "0"]
    ],
    "public/app/features/plugins/admin/components/PluginDetailsSignature.tsx:5381": [
      [0, 0, 0, "Use data-testid for E2E selectors instead of aria-label", "0"]
    ],
    "public/app/features/plugins/admin/components/SearchField.tsx:5381": [
      [0, 0, 0, "Unexpected any. Specify a different type.", "0"]
    ],
    "public/app/features/plugins/admin/helpers.ts:5381": [
      [0, 0, 0, "Do not use any type assertions.", "0"]
    ],
    "public/app/features/plugins/admin/hooks/useHistory.tsx:5381": [
      [0, 0, 0, "Unexpected any. Specify a different type.", "0"]
    ],
    "public/app/features/plugins/admin/pages/Browse.tsx:5381": [
      [0, 0, 0, "Do not use any type assertions.", "0"],
      [0, 0, 0, "Do not use any type assertions.", "1"],
      [0, 0, 0, "Do not use any type assertions.", "2"],
      [0, 0, 0, "Do not use any type assertions.", "3"]
    ],
    "public/app/features/plugins/admin/state/actions.ts:5381": [
      [0, 0, 0, "Do not use any type assertions.", "0"],
      [0, 0, 0, "Do not use any type assertions.", "1"],
      [0, 0, 0, "Do not use any type assertions.", "2"],
      [0, 0, 0, "Do not use any type assertions.", "3"]
    ],
    "public/app/features/plugins/admin/state/selectors.ts:5381": [
      [0, 0, 0, "Do not use any type assertions.", "0"]
    ],
    "public/app/features/plugins/admin/types.ts:5381": [
      [0, 0, 0, "Unexpected any. Specify a different type.", "0"]
    ],
    "public/app/features/plugins/built_in_plugins.ts:5381": [
      [0, 0, 0, "Unexpected any. Specify a different type.", "0"]
    ],
    "public/app/features/plugins/components/PluginsErrorsInfo.tsx:5381": [
      [0, 0, 0, "Use data-testid for E2E selectors instead of aria-label", "0"]
    ],
    "public/app/features/plugins/datasource_srv.ts:5381": [
      [0, 0, 0, "Do not use any type assertions.", "0"],
      [0, 0, 0, "Unexpected any. Specify a different type.", "1"],
      [0, 0, 0, "Do not use any type assertions.", "2"],
      [0, 0, 0, "Unexpected any. Specify a different type.", "3"],
      [0, 0, 0, "Do not use any type assertions.", "4"],
      [0, 0, 0, "Do not use any type assertions.", "5"],
      [0, 0, 0, "Do not use any type assertions.", "6"],
      [0, 0, 0, "Unexpected any. Specify a different type.", "7"],
      [0, 0, 0, "Do not use any type assertions.", "8"],
      [0, 0, 0, "Do not use any type assertions.", "9"],
      [0, 0, 0, "Unexpected any. Specify a different type.", "10"],
      [0, 0, 0, "Do not use any type assertions.", "11"],
      [0, 0, 0, "Do not use any type assertions.", "12"],
      [0, 0, 0, "Do not use any type assertions.", "13"],
      [0, 0, 0, "Unexpected any. Specify a different type.", "14"],
      [0, 0, 0, "Unexpected any. Specify a different type.", "15"],
      [0, 0, 0, "Unexpected any. Specify a different type.", "16"],
      [0, 0, 0, "Unexpected any. Specify a different type.", "17"],
      [0, 0, 0, "Unexpected any. Specify a different type.", "18"],
      [0, 0, 0, "Do not use any type assertions.", "19"],
      [0, 0, 0, "Unexpected any. Specify a different type.", "20"],
      [0, 0, 0, "Do not use any type assertions.", "21"],
      [0, 0, 0, "Unexpected any. Specify a different type.", "22"],
      [0, 0, 0, "Unexpected any. Specify a different type.", "23"],
      [0, 0, 0, "Do not use any type assertions.", "24"]
    ],
    "public/app/features/plugins/importPanelPlugin.ts:5381": [
      [0, 0, 0, "Do not use any type assertions.", "0"]
    ],
    "public/app/features/plugins/pluginSettings.ts:5381": [
      [0, 0, 0, "Unexpected any. Specify a different type.", "0"],
      [0, 0, 0, "Unexpected any. Specify a different type.", "1"]
    ],
    "public/app/features/plugins/plugin_loader.ts:5381": [
      [0, 0, 0, "Do not use any type assertions.", "0"],
      [0, 0, 0, "Unexpected any. Specify a different type.", "1"],
      [0, 0, 0, "Unexpected any. Specify a different type.", "2"],
      [0, 0, 0, "Unexpected any. Specify a different type.", "3"],
      [0, 0, 0, "Unexpected any. Specify a different type.", "4"],
      [0, 0, 0, "Unexpected any. Specify a different type.", "5"],
      [0, 0, 0, "Unexpected any. Specify a different type.", "6"],
      [0, 0, 0, "Do not use any type assertions.", "7"],
      [0, 0, 0, "Do not use any type assertions.", "8"]
    ],
    "public/app/features/plugins/sql/components/visual-query-builder/AwesomeQueryBuilder.tsx:5381": [
      [0, 0, 0, "Do not use any type assertions.", "0"],
      [0, 0, 0, "Do not use any type assertions.", "1"],
      [0, 0, 0, "Unexpected any. Specify a different type.", "2"]
    ],
    "public/app/features/plugins/tests/datasource_srv.test.ts:5381": [
      [0, 0, 0, "Unexpected any. Specify a different type.", "0"],
      [0, 0, 0, "Unexpected any. Specify a different type.", "1"],
      [0, 0, 0, "Unexpected any. Specify a different type.", "2"],
      [0, 0, 0, "Unexpected any. Specify a different type.", "3"],
      [0, 0, 0, "Unexpected any. Specify a different type.", "4"],
      [0, 0, 0, "Unexpected any. Specify a different type.", "5"]
    ],
    "public/app/features/plugins/utils.ts:5381": [
      [0, 0, 0, "Do not use any type assertions.", "0"],
      [0, 0, 0, "Do not use any type assertions.", "1"],
      [0, 0, 0, "Do not use any type assertions.", "2"],
      [0, 0, 0, "Do not use any type assertions.", "3"]
    ],
    "public/app/features/query/components/QueryEditorRow.tsx:5381": [
      [0, 0, 0, "Do not use any type assertions.", "0"],
      [0, 0, 0, "Do not use any type assertions.", "1"],
      [0, 0, 0, "Do not use any type assertions.", "2"],
      [0, 0, 0, "Do not use any type assertions.", "3"],
      [0, 0, 0, "Use data-testid for E2E selectors instead of aria-label", "4"]
    ],
    "public/app/features/query/components/QueryEditorRowHeader.tsx:5381": [
      [0, 0, 0, "Do not use any type assertions.", "0"],
      [0, 0, 0, "Unexpected any. Specify a different type.", "1"],
      [0, 0, 0, "Use data-testid for E2E selectors instead of aria-label", "2"]
    ],
    "public/app/features/query/components/QueryGroup.tsx:5381": [
      [0, 0, 0, "Use data-testid for E2E selectors instead of aria-label", "0"],
      [0, 0, 0, "Unexpected any. Specify a different type.", "1"],
      [0, 0, 0, "Use data-testid for E2E selectors instead of aria-label", "2"],
      [0, 0, 0, "Use data-testid for E2E selectors instead of aria-label", "3"]
    ],
    "public/app/features/query/components/QueryGroupOptions.tsx:5381": [
      [0, 0, 0, "Do not use any type assertions.", "0"]
    ],
    "public/app/features/query/components/SavedQueryPicker.tsx:5381": [
      [0, 0, 0, "Use data-testid for E2E selectors instead of aria-label", "0"],
      [0, 0, 0, "Use data-testid for E2E selectors instead of aria-label", "1"]
    ],
    "public/app/features/query/state/DashboardQueryRunner/AlertStatesWorker.test.ts:5381": [
      [0, 0, 0, "Unexpected any. Specify a different type.", "0"],
      [0, 0, 0, "Unexpected any. Specify a different type.", "1"],
      [0, 0, 0, "Unexpected any. Specify a different type.", "2"]
    ],
    "public/app/features/query/state/DashboardQueryRunner/AnnotationsQueryRunner.test.ts:5381": [
      [0, 0, 0, "Unexpected any. Specify a different type.", "0"]
    ],
    "public/app/features/query/state/DashboardQueryRunner/AnnotationsQueryRunner.ts:5381": [
      [0, 0, 0, "Do not use any type assertions.", "0"],
      [0, 0, 0, "Do not use any type assertions.", "1"]
    ],
    "public/app/features/query/state/DashboardQueryRunner/DashboardQueryRunner.ts:5381": [
      [0, 0, 0, "Unexpected any. Specify a different type.", "0"]
    ],
    "public/app/features/query/state/DashboardQueryRunner/SnapshotWorker.ts:5381": [
      [0, 0, 0, "Do not use any type assertions.", "0"]
    ],
    "public/app/features/query/state/DashboardQueryRunner/testHelpers.ts:5381": [
      [0, 0, 0, "Unexpected any. Specify a different type.", "0"],
      [0, 0, 0, "Unexpected any. Specify a different type.", "1"],
      [0, 0, 0, "Unexpected any. Specify a different type.", "2"],
      [0, 0, 0, "Unexpected any. Specify a different type.", "3"],
      [0, 0, 0, "Do not use any type assertions.", "4"],
      [0, 0, 0, "Unexpected any. Specify a different type.", "5"]
    ],
    "public/app/features/query/state/DashboardQueryRunner/utils.ts:5381": [
      [0, 0, 0, "Unexpected any. Specify a different type.", "0"],
      [0, 0, 0, "Unexpected any. Specify a different type.", "1"],
      [0, 0, 0, "Unexpected any. Specify a different type.", "2"],
      [0, 0, 0, "Unexpected any. Specify a different type.", "3"]
    ],
    "public/app/features/query/state/PanelQueryRunner.ts:5381": [
      [0, 0, 0, "Do not use any type assertions.", "0"],
      [0, 0, 0, "Do not use any type assertions.", "1"],
      [0, 0, 0, "Do not use any type assertions.", "2"]
    ],
    "public/app/features/query/state/runRequest.ts:5381": [
      [0, 0, 0, "Do not use any type assertions.", "0"]
    ],
    "public/app/features/query/state/updateQueries.test.ts:5381": [
      [0, 0, 0, "Unexpected any. Specify a different type.", "0"],
      [0, 0, 0, "Unexpected any. Specify a different type.", "1"],
      [0, 0, 0, "Unexpected any. Specify a different type.", "2"],
      [0, 0, 0, "Unexpected any. Specify a different type.", "3"],
      [0, 0, 0, "Unexpected any. Specify a different type.", "4"],
      [0, 0, 0, "Unexpected any. Specify a different type.", "5"],
      [0, 0, 0, "Unexpected any. Specify a different type.", "6"],
      [0, 0, 0, "Unexpected any. Specify a different type.", "7"],
      [0, 0, 0, "Unexpected any. Specify a different type.", "8"],
      [0, 0, 0, "Unexpected any. Specify a different type.", "9"],
      [0, 0, 0, "Unexpected any. Specify a different type.", "10"],
      [0, 0, 0, "Unexpected any. Specify a different type.", "11"]
    ],
    "public/app/features/sandbox/TestStuffPage.tsx:5381": [
      [0, 0, 0, "Do not use any type assertions.", "0"]
    ],
    "public/app/features/search/components/SearchCard.tsx:5381": [
      [0, 0, 0, "Unexpected any. Specify a different type.", "0"],
      [0, 0, 0, "Do not use any type assertions.", "1"],
      [0, 0, 0, "Do not use any type assertions.", "2"]
    ],
    "public/app/features/search/components/SearchItem.tsx:5381": [
      [0, 0, 0, "Unexpected any. Specify a different type.", "0"]
    ],
    "public/app/features/search/hooks/useSearchKeyboardSelection.ts:5381": [
      [0, 0, 0, "Do not use any type assertions.", "0"]
    ],
    "public/app/features/search/page/components/MoveToFolderModal.tsx:5381": [
      [0, 0, 0, "Unexpected any. Specify a different type.", "0"]
    ],
    "public/app/features/search/page/components/columns.tsx:5381": [
      [0, 0, 0, "Do not use any type assertions.", "0"],
      [0, 0, 0, "Do not use any type assertions.", "1"],
      [0, 0, 0, "Unexpected any. Specify a different type.", "2"],
      [0, 0, 0, "Do not use any type assertions.", "3"]
    ],
    "public/app/features/search/service/bluge.ts:5381": [
      [0, 0, 0, "Do not use any type assertions.", "0"],
      [0, 0, 0, "Do not use any type assertions.", "1"],
      [0, 0, 0, "Do not use any type assertions.", "2"]
    ],
    "public/app/features/search/service/sql.ts:5381": [
      [0, 0, 0, "Unexpected any. Specify a different type.", "0"]
    ],
    "public/app/features/search/service/utils.ts:5381": [
      [0, 0, 0, "Do not use any type assertions.", "0"]
    ],
    "public/app/features/search/state/SearchStateManager.ts:5381": [
      [0, 0, 0, "Do not use any type assertions.", "0"]
    ],
    "public/app/features/search/types.ts:5381": [
      [0, 0, 0, "Unexpected any. Specify a different type.", "0"]
    ],
    "public/app/features/search/utils.ts:5381": [
      [0, 0, 0, "Do not use any type assertions.", "0"]
    ],
    "public/app/features/serviceaccounts/state/reducers.ts:5381": [
      [0, 0, 0, "Do not use any type assertions.", "0"],
      [0, 0, 0, "Do not use any type assertions.", "1"],
      [0, 0, 0, "Do not use any type assertions.", "2"]
    ],
    "public/app/features/storage/StoragePage.tsx:5381": [
      [0, 0, 0, "Do not use any type assertions.", "0"]
    ],
    "public/app/features/storage/storage.ts:5381": [
      [0, 0, 0, "Unexpected any. Specify a different type.", "0"],
      [0, 0, 0, "Unexpected any. Specify a different type.", "1"],
      [0, 0, 0, "Do not use any type assertions.", "2"],
      [0, 0, 0, "Do not use any type assertions.", "3"],
      [0, 0, 0, "Unexpected any. Specify a different type.", "4"]
    ],
    "public/app/features/teams/TeamGroupSync.tsx:5381": [
      [0, 0, 0, "Unexpected any. Specify a different type.", "0"],
      [0, 0, 0, "Unexpected any. Specify a different type.", "1"]
    ],
    "public/app/features/teams/TeamMemberRow.tsx:5381": [
      [0, 0, 0, "Do not use any type assertions.", "0"]
    ],
    "public/app/features/teams/TeamMembers.tsx:5381": [
      [0, 0, 0, "Unexpected any. Specify a different type.", "0"]
    ],
    "public/app/features/teams/TeamPages.tsx:5381": [
      [0, 0, 0, "Do not use any type assertions.", "0"]
    ],
    "public/app/features/teams/state/reducers.ts:5381": [
      [0, 0, 0, "Do not use any type assertions.", "0"],
      [0, 0, 0, "Do not use any type assertions.", "1"],
      [0, 0, 0, "Do not use any type assertions.", "2"]
    ],
    "public/app/features/teams/state/selectors.ts:5381": [
      [0, 0, 0, "Unexpected any. Specify a different type.", "0"]
    ],
    "public/app/features/templating/formatVariableValue.ts:5381": [
      [0, 0, 0, "Unexpected any. Specify a different type.", "0"],
      [0, 0, 0, "Unexpected any. Specify a different type.", "1"],
      [0, 0, 0, "Unexpected any. Specify a different type.", "2"]
    ],
    "public/app/features/templating/macroRegistry.test.ts:5381": [
      [0, 0, 0, "Unexpected any. Specify a different type.", "0"]
    ],
    "public/app/features/templating/template_srv.mock.ts:5381": [
      [0, 0, 0, "Do not use any type assertions.", "0"]
    ],
    "public/app/features/templating/template_srv.ts:5381": [
      [0, 0, 0, "Unexpected any. Specify a different type.", "0"],
      [0, 0, 0, "Unexpected any. Specify a different type.", "1"],
      [0, 0, 0, "Unexpected any. Specify a different type.", "2"],
      [0, 0, 0, "Unexpected any. Specify a different type.", "3"],
      [0, 0, 0, "Unexpected any. Specify a different type.", "4"],
      [0, 0, 0, "Unexpected any. Specify a different type.", "5"],
      [0, 0, 0, "Unexpected any. Specify a different type.", "6"],
      [0, 0, 0, "Unexpected any. Specify a different type.", "7"],
      [0, 0, 0, "Unexpected any. Specify a different type.", "8"],
      [0, 0, 0, "Unexpected any. Specify a different type.", "9"],
      [0, 0, 0, "Unexpected any. Specify a different type.", "10"],
      [0, 0, 0, "Unexpected any. Specify a different type.", "11"],
      [0, 0, 0, "Unexpected any. Specify a different type.", "12"],
      [0, 0, 0, "Unexpected any. Specify a different type.", "13"],
      [0, 0, 0, "Do not use any type assertions.", "14"],
      [0, 0, 0, "Unexpected any. Specify a different type.", "15"],
      [0, 0, 0, "Do not use any type assertions.", "16"]
    ],
    "public/app/features/transformers/FilterByValueTransformer/ValueMatchers/BasicMatcherEditor.tsx:5381": [
      [0, 0, 0, "Unexpected any. Specify a different type.", "0"],
      [0, 0, 0, "Unexpected any. Specify a different type.", "1"],
      [0, 0, 0, "Unexpected any. Specify a different type.", "2"]
    ],
    "public/app/features/transformers/FilterByValueTransformer/ValueMatchers/NoopMatcherEditor.tsx:5381": [
      [0, 0, 0, "Unexpected any. Specify a different type.", "0"]
    ],
    "public/app/features/transformers/FilterByValueTransformer/ValueMatchers/RangeMatcherEditor.tsx:5381": [
      [0, 0, 0, "Unexpected any. Specify a different type.", "0"]
    ],
    "public/app/features/transformers/FilterByValueTransformer/ValueMatchers/types.ts:5381": [
      [0, 0, 0, "Unexpected any. Specify a different type.", "0"],
      [0, 0, 0, "Unexpected any. Specify a different type.", "1"],
      [0, 0, 0, "Unexpected any. Specify a different type.", "2"]
    ],
    "public/app/features/transformers/FilterByValueTransformer/ValueMatchers/utils.ts:5381": [
      [0, 0, 0, "Unexpected any. Specify a different type.", "0"],
      [0, 0, 0, "Unexpected any. Specify a different type.", "1"],
      [0, 0, 0, "Unexpected any. Specify a different type.", "2"]
    ],
    "public/app/features/transformers/FilterByValueTransformer/ValueMatchers/valueMatchersUI.ts:5381": [
      [0, 0, 0, "Unexpected any. Specify a different type.", "0"]
    ],
    "public/app/features/transformers/calculateHeatmap/editor/helper.ts:5381": [
      [0, 0, 0, "Unexpected any. Specify a different type.", "0"]
    ],
    "public/app/features/transformers/calculateHeatmap/heatmap.ts:5381": [
      [0, 0, 0, "Do not use any type assertions.", "0"],
      [0, 0, 0, "Do not use any type assertions.", "1"],
      [0, 0, 0, "Unexpected any. Specify a different type.", "2"]
    ],
    "public/app/features/transformers/configFromQuery/ConfigFromQueryTransformerEditor.tsx:5381": [
      [0, 0, 0, "Unexpected any. Specify a different type.", "0"]
    ],
    "public/app/features/transformers/editors/CalculateFieldTransformerEditor.tsx:5381": [
      [0, 0, 0, "Do not use any type assertions.", "0"],
      [0, 0, 0, "Do not use any type assertions.", "1"]
    ],
    "public/app/features/transformers/editors/ConvertFieldTypeTransformerEditor.tsx:5381": [
      [0, 0, 0, "Do not use any type assertions.", "0"],
      [0, 0, 0, "Unexpected any. Specify a different type.", "1"]
    ],
    "public/app/features/transformers/editors/GroupByTransformerEditor.tsx:5381": [
      [0, 0, 0, "Do not use any type assertions.", "0"]
    ],
    "public/app/features/transformers/editors/OrganizeFieldsTransformerEditor.tsx:5381": [
      [0, 0, 0, "Do not use any type assertions.", "0"]
    ],
    "public/app/features/transformers/editors/ReduceTransformerEditor.tsx:5381": [
      [0, 0, 0, "Use data-testid for E2E selectors instead of aria-label", "0"],
      [0, 0, 0, "Use data-testid for E2E selectors instead of aria-label", "1"],
      [0, 0, 0, "Do not use any type assertions.", "2"]
    ],
    "public/app/features/transformers/editors/SortByTransformerEditor.tsx:5381": [
      [0, 0, 0, "Do not use any type assertions.", "0"]
    ],
    "public/app/features/transformers/extractFields/ExtractFieldsTransformerEditor.tsx:5381": [
      [0, 0, 0, "Do not use any type assertions.", "0"],
      [0, 0, 0, "Unexpected any. Specify a different type.", "1"],
      [0, 0, 0, "Do not use any type assertions.", "2"],
      [0, 0, 0, "Unexpected any. Specify a different type.", "3"],
      [0, 0, 0, "Do not use any type assertions.", "4"],
      [0, 0, 0, "Unexpected any. Specify a different type.", "5"]
    ],
    "public/app/features/transformers/extractFields/extractFields.ts:5381": [
      [0, 0, 0, "Unexpected any. Specify a different type.", "0"],
      [0, 0, 0, "Do not use any type assertions.", "1"]
    ],
    "public/app/features/transformers/extractFields/fieldExtractors.ts:5381": [
      [0, 0, 0, "Unexpected any. Specify a different type.", "0"]
    ],
    "public/app/features/transformers/fieldToConfigMapping/FieldToConfigMappingEditor.tsx:5381": [
      [0, 0, 0, "Do not use any type assertions.", "0"],
      [0, 0, 0, "Do not use any type assertions.", "1"]
    ],
    "public/app/features/transformers/fieldToConfigMapping/fieldToConfigMapping.ts:5381": [
      [0, 0, 0, "Do not use any type assertions.", "0"],
      [0, 0, 0, "Unexpected any. Specify a different type.", "1"],
      [0, 0, 0, "Unexpected any. Specify a different type.", "2"],
      [0, 0, 0, "Unexpected any. Specify a different type.", "3"],
      [0, 0, 0, "Unexpected any. Specify a different type.", "4"],
      [0, 0, 0, "Unexpected any. Specify a different type.", "5"],
      [0, 0, 0, "Unexpected any. Specify a different type.", "6"]
    ],
    "public/app/features/transformers/lookupGazetteer/FieldLookupTransformerEditor.tsx:5381": [
      [0, 0, 0, "Do not use any type assertions.", "0"],
      [0, 0, 0, "Unexpected any. Specify a different type.", "1"],
      [0, 0, 0, "Do not use any type assertions.", "2"],
      [0, 0, 0, "Unexpected any. Specify a different type.", "3"]
    ],
    "public/app/features/transformers/lookupGazetteer/fieldLookup.ts:5381": [
      [0, 0, 0, "Unexpected any. Specify a different type.", "0"]
    ],
    "public/app/features/transformers/prepareTimeSeries/prepareTimeSeries.test.ts:5381": [
      [0, 0, 0, "Unexpected any. Specify a different type.", "0"],
      [0, 0, 0, "Unexpected any. Specify a different type.", "1"]
    ],
    "public/app/features/transformers/prepareTimeSeries/prepareTimeSeries.ts:5381": [
      [0, 0, 0, "Unexpected any. Specify a different type.", "0"],
      [0, 0, 0, "Unexpected any. Specify a different type.", "1"]
    ],
    "public/app/features/transformers/spatial/SpatialTransformerEditor.tsx:5381": [
      [0, 0, 0, "Do not use any type assertions.", "0"],
      [0, 0, 0, "Do not use any type assertions.", "1"]
    ],
    "public/app/features/transformers/spatial/optionsHelper.tsx:5381": [
      [0, 0, 0, "Unexpected any. Specify a different type.", "0"],
      [0, 0, 0, "Unexpected any. Specify a different type.", "1"],
      [0, 0, 0, "Do not use any type assertions.", "2"],
      [0, 0, 0, "Unexpected any. Specify a different type.", "3"],
      [0, 0, 0, "Unexpected any. Specify a different type.", "4"],
      [0, 0, 0, "Do not use any type assertions.", "5"],
      [0, 0, 0, "Do not use any type assertions.", "6"]
    ],
    "public/app/features/transformers/spatial/utils.ts:5381": [
      [0, 0, 0, "Do not use any type assertions.", "0"]
    ],
    "public/app/features/transformers/standardTransformers.ts:5381": [
      [0, 0, 0, "Unexpected any. Specify a different type.", "0"]
    ],
    "public/app/features/transformers/utils.ts:5381": [
      [0, 0, 0, "Do not use any type assertions.", "0"]
    ],
    "public/app/features/users/state/reducers.ts:5381": [
      [0, 0, 0, "Do not use any type assertions.", "0"]
    ],
    "public/app/features/variables/adapters.ts:5381": [
      [0, 0, 0, "Unexpected any. Specify a different type.", "0"],
      [0, 0, 0, "Unexpected any. Specify a different type.", "1"],
      [0, 0, 0, "Unexpected any. Specify a different type.", "2"]
    ],
    "public/app/features/variables/adhoc/actions.ts:5381": [
      [0, 0, 0, "Do not use any type assertions.", "0"]
    ],
    "public/app/features/variables/adhoc/picker/AdHocFilter.tsx:5381": [
      [0, 0, 0, "Unexpected any. Specify a different type.", "0"]
    ],
    "public/app/features/variables/adhoc/picker/AdHocFilterBuilder.tsx:5381": [
      [0, 0, 0, "Unexpected any. Specify a different type.", "0"]
    ],
    "public/app/features/variables/adhoc/picker/AdHocFilterKey.tsx:5381": [
      [0, 0, 0, "Unexpected any. Specify a different type.", "0"],
      [0, 0, 0, "Unexpected any. Specify a different type.", "1"],
      [0, 0, 0, "Unexpected any. Specify a different type.", "2"]
    ],
    "public/app/features/variables/adhoc/picker/AdHocFilterRenderer.tsx:5381": [
      [0, 0, 0, "Unexpected any. Specify a different type.", "0"]
    ],
    "public/app/features/variables/adhoc/urlParser.ts:5381": [
      [0, 0, 0, "Do not use any type assertions.", "0"],
      [0, 0, 0, "Unexpected any. Specify a different type.", "1"]
    ],
    "public/app/features/variables/constant/reducer.ts:5381": [
      [0, 0, 0, "Do not use any type assertions.", "0"]
    ],
    "public/app/features/variables/custom/reducer.ts:5381": [
      [0, 0, 0, "Do not use any type assertions.", "0"]
    ],
    "public/app/features/variables/datasource/actions.ts:5381": [
      [0, 0, 0, "Unexpected any. Specify a different type.", "0"]
    ],
    "public/app/features/variables/datasource/reducer.ts:5381": [
      [0, 0, 0, "Do not use any type assertions.", "0"]
    ],
    "public/app/features/variables/editor/LegacyVariableQueryEditor.tsx:5381": [
      [0, 0, 0, "Use data-testid for E2E selectors instead of aria-label", "0"]
    ],
    "public/app/features/variables/editor/VariableEditorContainer.tsx:5381": [
      [0, 0, 0, "Do not use any type assertions.", "0"],
      [0, 0, 0, "Do not use any type assertions.", "1"]
    ],
    "public/app/features/variables/editor/VariableEditorEditor.tsx:5381": [
      [0, 0, 0, "Unexpected any. Specify a different type.", "0"],
      [0, 0, 0, "Use data-testid for E2E selectors instead of aria-label", "1"]
    ],
    "public/app/features/variables/editor/VariableEditorList.tsx:5381": [
      [0, 0, 0, "Use data-testid for E2E selectors instead of aria-label", "0"],
      [0, 0, 0, "Use data-testid for E2E selectors instead of aria-label", "1"]
    ],
    "public/app/features/variables/editor/VariableEditorListRow.tsx:5381": [
      [0, 0, 0, "Use data-testid for E2E selectors instead of aria-label", "0"],
      [0, 0, 0, "Use data-testid for E2E selectors instead of aria-label", "1"],
      [0, 0, 0, "Use data-testid for E2E selectors instead of aria-label", "2"],
      [0, 0, 0, "Use data-testid for E2E selectors instead of aria-label", "3"]
    ],
    "public/app/features/variables/editor/VariableSelectField.tsx:5381": [
      [0, 0, 0, "Unexpected any. Specify a different type.", "0"]
    ],
    "public/app/features/variables/editor/VariableValuesPreview.tsx:5381": [
      [0, 0, 0, "Use data-testid for E2E selectors instead of aria-label", "0"]
    ],
    "public/app/features/variables/editor/getVariableQueryEditor.tsx:5381": [
      [0, 0, 0, "Unexpected any. Specify a different type.", "0"],
      [0, 0, 0, "Unexpected any. Specify a different type.", "1"]
    ],
    "public/app/features/variables/editor/reducer.ts:5381": [
      [0, 0, 0, "Unexpected any. Specify a different type.", "0"]
    ],
    "public/app/features/variables/editor/types.ts:5381": [
      [0, 0, 0, "Unexpected any. Specify a different type.", "0"]
    ],
    "public/app/features/variables/getAllVariableValuesForUrl.ts:5381": [
      [0, 0, 0, "Do not use any type assertions.", "0"],
      [0, 0, 0, "Unexpected any. Specify a different type.", "1"]
    ],
    "public/app/features/variables/guard.ts:5381": [
      [0, 0, 0, "Unexpected any. Specify a different type.", "0"],
      [0, 0, 0, "Unexpected any. Specify a different type.", "1"]
    ],
    "public/app/features/variables/inspect/NetworkGraph.tsx:5381": [
      [0, 0, 0, "Unexpected any. Specify a different type.", "0"],
      [0, 0, 0, "Unexpected any. Specify a different type.", "1"],
      [0, 0, 0, "Unexpected any. Specify a different type.", "2"],
      [0, 0, 0, "Unexpected any. Specify a different type.", "3"],
      [0, 0, 0, "Unexpected any. Specify a different type.", "4"],
      [0, 0, 0, "Unexpected any. Specify a different type.", "5"],
      [0, 0, 0, "Unexpected any. Specify a different type.", "6"]
    ],
    "public/app/features/variables/inspect/utils.ts:5381": [
      [0, 0, 0, "Unexpected any. Specify a different type.", "0"],
      [0, 0, 0, "Unexpected any. Specify a different type.", "1"],
      [0, 0, 0, "Unexpected any. Specify a different type.", "2"],
      [0, 0, 0, "Do not use any type assertions.", "3"],
      [0, 0, 0, "Unexpected any. Specify a different type.", "4"],
      [0, 0, 0, "Do not use any type assertions.", "5"],
      [0, 0, 0, "Unexpected any. Specify a different type.", "6"],
      [0, 0, 0, "Unexpected any. Specify a different type.", "7"],
      [0, 0, 0, "Do not use any type assertions.", "8"],
      [0, 0, 0, "Do not use any type assertions.", "9"],
      [0, 0, 0, "Unexpected any. Specify a different type.", "10"],
      [0, 0, 0, "Unexpected any. Specify a different type.", "11"],
      [0, 0, 0, "Unexpected any. Specify a different type.", "12"],
      [0, 0, 0, "Do not use any type assertions.", "13"],
      [0, 0, 0, "Do not use any type assertions.", "14"]
    ],
    "public/app/features/variables/interval/reducer.ts:5381": [
      [0, 0, 0, "Do not use any type assertions.", "0"]
    ],
    "public/app/features/variables/pickers/OptionsPicker/actions.ts:5381": [
      [0, 0, 0, "Unexpected any. Specify a different type.", "0"],
      [0, 0, 0, "Unexpected any. Specify a different type.", "1"]
    ],
    "public/app/features/variables/pickers/OptionsPicker/reducer.test.ts:5381": [
      [0, 0, 0, "Unexpected any. Specify a different type.", "0"],
      [0, 0, 0, "Unexpected any. Specify a different type.", "1"],
      [0, 0, 0, "Unexpected any. Specify a different type.", "2"],
      [0, 0, 0, "Unexpected any. Specify a different type.", "3"],
      [0, 0, 0, "Unexpected any. Specify a different type.", "4"],
      [0, 0, 0, "Unexpected any. Specify a different type.", "5"],
      [0, 0, 0, "Unexpected any. Specify a different type.", "6"],
      [0, 0, 0, "Unexpected any. Specify a different type.", "7"],
      [0, 0, 0, "Unexpected any. Specify a different type.", "8"],
      [0, 0, 0, "Unexpected any. Specify a different type.", "9"],
      [0, 0, 0, "Unexpected any. Specify a different type.", "10"],
      [0, 0, 0, "Unexpected any. Specify a different type.", "11"],
      [0, 0, 0, "Unexpected any. Specify a different type.", "12"],
      [0, 0, 0, "Unexpected any. Specify a different type.", "13"]
    ],
    "public/app/features/variables/pickers/shared/VariableInput.tsx:5381": [
      [0, 0, 0, "Do not use any type assertions.", "0"]
    ],
    "public/app/features/variables/pickers/shared/VariableLink.tsx:5381": [
      [0, 0, 0, "Use data-testid for E2E selectors instead of aria-label", "0"]
    ],
    "public/app/features/variables/pickers/shared/VariableOptions.tsx:5381": [
      [0, 0, 0, "Use data-testid for E2E selectors instead of aria-label", "0"]
    ],
    "public/app/features/variables/query/QueryVariableEditor.test.tsx:5381": [
      [0, 0, 0, "Unexpected any. Specify a different type.", "0"]
    ],
    "public/app/features/variables/query/QueryVariableEditor.tsx:5381": [
      [0, 0, 0, "Unexpected any. Specify a different type.", "0"],
      [0, 0, 0, "Unexpected any. Specify a different type.", "1"]
    ],
    "public/app/features/variables/query/VariableQueryRunner.ts:5381": [
      [0, 0, 0, "Unexpected any. Specify a different type.", "0"],
      [0, 0, 0, "Do not use any type assertions.", "1"]
    ],
    "public/app/features/variables/query/actions.test.tsx:5381": [
      [0, 0, 0, "Unexpected any. Specify a different type.", "0"],
      [0, 0, 0, "Unexpected any. Specify a different type.", "1"],
      [0, 0, 0, "Unexpected any. Specify a different type.", "2"],
      [0, 0, 0, "Unexpected any. Specify a different type.", "3"],
      [0, 0, 0, "Unexpected any. Specify a different type.", "4"]
    ],
    "public/app/features/variables/query/actions.ts:5381": [
      [0, 0, 0, "Unexpected any. Specify a different type.", "0"],
      [0, 0, 0, "Unexpected any. Specify a different type.", "1"],
      [0, 0, 0, "Unexpected any. Specify a different type.", "2"],
      [0, 0, 0, "Unexpected any. Specify a different type.", "3"],
      [0, 0, 0, "Do not use any type assertions.", "4"],
      [0, 0, 0, "Unexpected any. Specify a different type.", "5"]
    ],
    "public/app/features/variables/query/operators.ts:5381": [
      [0, 0, 0, "Unexpected any. Specify a different type.", "0"],
      [0, 0, 0, "Unexpected any. Specify a different type.", "1"]
    ],
    "public/app/features/variables/query/queryRunners.test.ts:5381": [
      [0, 0, 0, "Unexpected any. Specify a different type.", "0"],
      [0, 0, 0, "Unexpected any. Specify a different type.", "1"],
      [0, 0, 0, "Unexpected any. Specify a different type.", "2"],
      [0, 0, 0, "Unexpected any. Specify a different type.", "3"],
      [0, 0, 0, "Unexpected any. Specify a different type.", "4"],
      [0, 0, 0, "Unexpected any. Specify a different type.", "5"],
      [0, 0, 0, "Unexpected any. Specify a different type.", "6"],
      [0, 0, 0, "Unexpected any. Specify a different type.", "7"],
      [0, 0, 0, "Unexpected any. Specify a different type.", "8"],
      [0, 0, 0, "Unexpected any. Specify a different type.", "9"],
      [0, 0, 0, "Unexpected any. Specify a different type.", "10"],
      [0, 0, 0, "Unexpected any. Specify a different type.", "11"],
      [0, 0, 0, "Unexpected any. Specify a different type.", "12"],
      [0, 0, 0, "Unexpected any. Specify a different type.", "13"],
      [0, 0, 0, "Unexpected any. Specify a different type.", "14"],
      [0, 0, 0, "Unexpected any. Specify a different type.", "15"],
      [0, 0, 0, "Unexpected any. Specify a different type.", "16"],
      [0, 0, 0, "Unexpected any. Specify a different type.", "17"]
    ],
    "public/app/features/variables/query/queryRunners.ts:5381": [
      [0, 0, 0, "Unexpected any. Specify a different type.", "0"],
      [0, 0, 0, "Unexpected any. Specify a different type.", "1"]
    ],
    "public/app/features/variables/query/reducer.ts:5381": [
      [0, 0, 0, "Do not use any type assertions.", "0"],
      [0, 0, 0, "Unexpected any. Specify a different type.", "1"],
      [0, 0, 0, "Unexpected any. Specify a different type.", "2"]
    ],
    "public/app/features/variables/query/variableQueryObserver.ts:5381": [
      [0, 0, 0, "Unexpected any. Specify a different type.", "0"],
      [0, 0, 0, "Unexpected any. Specify a different type.", "1"]
    ],
    "public/app/features/variables/shared/formatVariable.ts:5381": [
      [0, 0, 0, "Do not use any type assertions.", "0"],
      [0, 0, 0, "Do not use any type assertions.", "1"]
    ],
    "public/app/features/variables/shared/testing/datasourceVariableBuilder.ts:5381": [
      [0, 0, 0, "Unexpected any. Specify a different type.", "0"]
    ],
    "public/app/features/variables/shared/testing/helpers.ts:5381": [
      [0, 0, 0, "Do not use any type assertions.", "0"],
      [0, 0, 0, "Do not use any type assertions.", "1"]
    ],
    "public/app/features/variables/shared/testing/optionsVariableBuilder.ts:5381": [
      [0, 0, 0, "Do not use any type assertions.", "0"],
      [0, 0, 0, "Do not use any type assertions.", "1"],
      [0, 0, 0, "Unexpected any. Specify a different type.", "2"]
    ],
    "public/app/features/variables/shared/testing/variableBuilder.ts:5381": [
      [0, 0, 0, "Do not use any type assertions.", "0"]
    ],
    "public/app/features/variables/state/actions.ts:5381": [
      [0, 0, 0, "Do not use any type assertions.", "0"],
      [0, 0, 0, "Do not use any type assertions.", "1"],
      [0, 0, 0, "Do not use any type assertions.", "2"],
      [0, 0, 0, "Do not use any type assertions.", "3"],
      [0, 0, 0, "Do not use any type assertions.", "4"],
      [0, 0, 0, "Unexpected any. Specify a different type.", "5"],
      [0, 0, 0, "Do not use any type assertions.", "6"],
      [0, 0, 0, "Do not use any type assertions.", "7"],
      [0, 0, 0, "Do not use any type assertions.", "8"],
      [0, 0, 0, "Unexpected any. Specify a different type.", "9"],
      [0, 0, 0, "Unexpected any. Specify a different type.", "10"],
      [0, 0, 0, "Do not use any type assertions.", "11"],
      [0, 0, 0, "Unexpected any. Specify a different type.", "12"],
      [0, 0, 0, "Unexpected any. Specify a different type.", "13"]
    ],
    "public/app/features/variables/state/keyedVariablesReducer.ts:5381": [
      [0, 0, 0, "Unexpected any. Specify a different type.", "0"],
      [0, 0, 0, "Unexpected any. Specify a different type.", "1"]
    ],
    "public/app/features/variables/state/reducers.test.ts:5381": [
      [0, 0, 0, "Unexpected any. Specify a different type.", "0"],
      [0, 0, 0, "Unexpected any. Specify a different type.", "1"]
    ],
    "public/app/features/variables/state/sharedReducer.ts:5381": [
      [0, 0, 0, "Unexpected any. Specify a different type.", "0"],
      [0, 0, 0, "Unexpected any. Specify a different type.", "1"],
      [0, 0, 0, "Do not use any type assertions.", "2"],
      [0, 0, 0, "Unexpected any. Specify a different type.", "3"]
    ],
    "public/app/features/variables/state/transactionReducer.test.ts:5381": [
      [0, 0, 0, "Unexpected any. Specify a different type.", "0"],
      [0, 0, 0, "Unexpected any. Specify a different type.", "1"],
      [0, 0, 0, "Unexpected any. Specify a different type.", "2"],
      [0, 0, 0, "Unexpected any. Specify a different type.", "3"]
    ],
    "public/app/features/variables/state/types.ts:5381": [
      [0, 0, 0, "Unexpected any. Specify a different type.", "0"]
    ],
    "public/app/features/variables/state/upgradeLegacyQueries.test.ts:5381": [
      [0, 0, 0, "Unexpected any. Specify a different type.", "0"],
      [0, 0, 0, "Unexpected any. Specify a different type.", "1"]
    ],
    "public/app/features/variables/system/adapter.ts:5381": [
      [0, 0, 0, "Unexpected any. Specify a different type.", "0"],
      [0, 0, 0, "Unexpected any. Specify a different type.", "1"],
      [0, 0, 0, "Unexpected any. Specify a different type.", "2"],
      [0, 0, 0, "Do not use any type assertions.", "3"],
      [0, 0, 0, "Do not use any type assertions.", "4"],
      [0, 0, 0, "Unexpected any. Specify a different type.", "5"],
      [0, 0, 0, "Do not use any type assertions.", "6"],
      [0, 0, 0, "Do not use any type assertions.", "7"],
      [0, 0, 0, "Unexpected any. Specify a different type.", "8"]
    ],
    "public/app/features/variables/textbox/reducer.ts:5381": [
      [0, 0, 0, "Do not use any type assertions.", "0"]
    ],
    "public/app/features/variables/types.ts:5381": [
      [0, 0, 0, "Unexpected any. Specify a different type.", "0"],
      [0, 0, 0, "Unexpected any. Specify a different type.", "1"],
      [0, 0, 0, "Unexpected any. Specify a different type.", "2"],
      [0, 0, 0, "Unexpected any. Specify a different type.", "3"],
      [0, 0, 0, "Unexpected any. Specify a different type.", "4"]
    ],
    "public/app/features/variables/utils.ts:5381": [
      [0, 0, 0, "Unexpected any. Specify a different type.", "0"],
      [0, 0, 0, "Unexpected any. Specify a different type.", "1"],
      [0, 0, 0, "Unexpected any. Specify a different type.", "2"],
      [0, 0, 0, "Unexpected any. Specify a different type.", "3"],
      [0, 0, 0, "Do not use any type assertions.", "4"],
      [0, 0, 0, "Unexpected any. Specify a different type.", "5"],
      [0, 0, 0, "Unexpected any. Specify a different type.", "6"],
      [0, 0, 0, "Unexpected any. Specify a different type.", "7"],
      [0, 0, 0, "Unexpected any. Specify a different type.", "8"],
      [0, 0, 0, "Unexpected any. Specify a different type.", "9"],
      [0, 0, 0, "Unexpected any. Specify a different type.", "10"],
      [0, 0, 0, "Unexpected any. Specify a different type.", "11"],
      [0, 0, 0, "Do not use any type assertions.", "12"]
    ],
    "public/app/plugins/datasource/alertmanager/DataSource.ts:5381": [
      [0, 0, 0, "Unexpected any. Specify a different type.", "0"]
    ],
    "public/app/plugins/datasource/alertmanager/types.ts:5381": [
      [0, 0, 0, "Unexpected any. Specify a different type.", "0"],
      [0, 0, 0, "Unexpected any. Specify a different type.", "1"],
      [0, 0, 0, "Unexpected any. Specify a different type.", "2"],
      [0, 0, 0, "Unexpected any. Specify a different type.", "3"],
      [0, 0, 0, "Unexpected any. Specify a different type.", "4"],
      [0, 0, 0, "Unexpected any. Specify a different type.", "5"],
      [0, 0, 0, "Unexpected any. Specify a different type.", "6"],
      [0, 0, 0, "Unexpected any. Specify a different type.", "7"],
      [0, 0, 0, "Unexpected any. Specify a different type.", "8"]
    ],
    "public/app/plugins/datasource/azuremonitor/__mocks__/query_ctrl.ts:5381": [
      [0, 0, 0, "Unexpected any. Specify a different type.", "0"],
      [0, 0, 0, "Unexpected any. Specify a different type.", "1"],
      [0, 0, 0, "Unexpected any. Specify a different type.", "2"],
      [0, 0, 0, "Unexpected any. Specify a different type.", "3"],
      [0, 0, 0, "Unexpected any. Specify a different type.", "4"]
    ],
    "public/app/plugins/datasource/azuremonitor/azure_log_analytics/__mocks__/schema.ts:5381": [
      [0, 0, 0, "Unexpected any. Specify a different type.", "0"]
    ],
    "public/app/plugins/datasource/azuremonitor/azure_log_analytics/azure_log_analytics_datasource.test.ts:5381": [
      [0, 0, 0, "Unexpected any. Specify a different type.", "0"],
      [0, 0, 0, "Unexpected any. Specify a different type.", "1"],
      [0, 0, 0, "Unexpected any. Specify a different type.", "2"],
      [0, 0, 0, "Unexpected any. Specify a different type.", "3"]
    ],
    "public/app/plugins/datasource/azuremonitor/azure_log_analytics/azure_log_analytics_datasource.ts:5381": [
      [0, 0, 0, "Unexpected any. Specify a different type.", "0"],
      [0, 0, 0, "Unexpected any. Specify a different type.", "1"],
      [0, 0, 0, "Unexpected any. Specify a different type.", "2"],
      [0, 0, 0, "Unexpected any. Specify a different type.", "3"],
      [0, 0, 0, "Unexpected any. Specify a different type.", "4"],
      [0, 0, 0, "Unexpected any. Specify a different type.", "5"],
      [0, 0, 0, "Unexpected any. Specify a different type.", "6"],
      [0, 0, 0, "Unexpected any. Specify a different type.", "7"],
      [0, 0, 0, "Unexpected any. Specify a different type.", "8"],
      [0, 0, 0, "Unexpected any. Specify a different type.", "9"]
    ],
    "public/app/plugins/datasource/azuremonitor/azure_log_analytics/response_parser.ts:5381": [
      [0, 0, 0, "Unexpected any. Specify a different type.", "0"],
      [0, 0, 0, "Unexpected any. Specify a different type.", "1"],
      [0, 0, 0, "Unexpected any. Specify a different type.", "2"],
      [0, 0, 0, "Unexpected any. Specify a different type.", "3"],
      [0, 0, 0, "Unexpected any. Specify a different type.", "4"],
      [0, 0, 0, "Unexpected any. Specify a different type.", "5"],
      [0, 0, 0, "Unexpected any. Specify a different type.", "6"],
      [0, 0, 0, "Unexpected any. Specify a different type.", "7"],
      [0, 0, 0, "Unexpected any. Specify a different type.", "8"],
      [0, 0, 0, "Do not use any type assertions.", "9"],
      [0, 0, 0, "Unexpected any. Specify a different type.", "10"],
      [0, 0, 0, "Unexpected any. Specify a different type.", "11"],
      [0, 0, 0, "Unexpected any. Specify a different type.", "12"],
      [0, 0, 0, "Unexpected any. Specify a different type.", "13"],
      [0, 0, 0, "Unexpected any. Specify a different type.", "14"]
    ],
    "public/app/plugins/datasource/azuremonitor/azure_monitor/azure_monitor_datasource.ts:5381": [
      [0, 0, 0, "Unexpected any. Specify a different type.", "0"],
      [0, 0, 0, "Unexpected any. Specify a different type.", "1"],
      [0, 0, 0, "Do not use any type assertions.", "2"]
    ],
    "public/app/plugins/datasource/azuremonitor/azure_monitor/response_parser.ts:5381": [
      [0, 0, 0, "Unexpected any. Specify a different type.", "0"],
      [0, 0, 0, "Unexpected any. Specify a different type.", "1"],
      [0, 0, 0, "Unexpected any. Specify a different type.", "2"],
      [0, 0, 0, "Unexpected any. Specify a different type.", "3"],
      [0, 0, 0, "Unexpected any. Specify a different type.", "4"]
    ],
    "public/app/plugins/datasource/azuremonitor/azure_resource_graph/azure_resource_graph_datasource.test.ts:5381": [
      [0, 0, 0, "Unexpected any. Specify a different type.", "0"]
    ],
    "public/app/plugins/datasource/azuremonitor/azure_resource_graph/azure_resource_graph_datasource.ts:5381": [
      [0, 0, 0, "Unexpected any. Specify a different type.", "0"]
    ],
    "public/app/plugins/datasource/azuremonitor/components/LogsQueryEditor/QueryField.tsx:5381": [
      [0, 0, 0, "Unexpected any. Specify a different type.", "0"],
      [0, 0, 0, "Unexpected any. Specify a different type.", "1"],
      [0, 0, 0, "Do not use any type assertions.", "2"],
      [0, 0, 0, "Do not use any type assertions.", "3"]
    ],
    "public/app/plugins/datasource/azuremonitor/components/MonitorConfig.tsx:5381": [
      [0, 0, 0, "Do not use any type assertions.", "0"]
    ],
    "public/app/plugins/datasource/azuremonitor/components/QueryEditor/QueryEditor.tsx:5381": [
      [0, 0, 0, "Do not use any type assertions.", "0"]
    ],
    "public/app/plugins/datasource/azuremonitor/datasource.ts:5381": [
      [0, 0, 0, "Unexpected any. Specify a different type.", "0"]
    ],
    "public/app/plugins/datasource/azuremonitor/log_analytics/querystring_builder.ts:5381": [
      [0, 0, 0, "Unexpected any. Specify a different type.", "0"],
      [0, 0, 0, "Unexpected any. Specify a different type.", "1"],
      [0, 0, 0, "Unexpected any. Specify a different type.", "2"],
      [0, 0, 0, "Unexpected any. Specify a different type.", "3"],
      [0, 0, 0, "Unexpected any. Specify a different type.", "4"],
      [0, 0, 0, "Unexpected any. Specify a different type.", "5"]
    ],
    "public/app/plugins/datasource/azuremonitor/time_grain_converter.ts:5381": [
      [0, 0, 0, "Unexpected any. Specify a different type.", "0"],
      [0, 0, 0, "Unexpected any. Specify a different type.", "1"]
    ],
    "public/app/plugins/datasource/azuremonitor/types/types.ts:5381": [
      [0, 0, 0, "Unexpected any. Specify a different type.", "0"]
    ],
    "public/app/plugins/datasource/azuremonitor/utils/common.ts:5381": [
      [0, 0, 0, "Unexpected any. Specify a different type.", "0"],
      [0, 0, 0, "Unexpected any. Specify a different type.", "1"]
    ],
    "public/app/plugins/datasource/azuremonitor/utils/messageFromError.ts:5381": [
      [0, 0, 0, "Unexpected any. Specify a different type.", "0"]
    ],
    "public/app/plugins/datasource/cloud-monitoring/CloudMonitoringMetricFindQuery.ts:5381": [
      [0, 0, 0, "Do not use any type assertions.", "0"],
      [0, 0, 0, "Do not use any type assertions.", "1"],
      [0, 0, 0, "Do not use any type assertions.", "2"],
      [0, 0, 0, "Unexpected any. Specify a different type.", "3"]
    ],
    "public/app/plugins/datasource/cloud-monitoring/annotationSupport.ts:5381": [
      [0, 0, 0, "Do not use any type assertions.", "0"],
      [0, 0, 0, "Do not use any type assertions.", "1"]
    ],
    "public/app/plugins/datasource/cloud-monitoring/components/Aggregation.tsx:5381": [
      [0, 0, 0, "Do not use any type assertions.", "0"],
      [0, 0, 0, "Do not use any type assertions.", "1"]
    ],
    "public/app/plugins/datasource/cloud-monitoring/components/AliasBy.tsx:5381": [
      [0, 0, 0, "Unexpected any. Specify a different type.", "0"],
      [0, 0, 0, "Unexpected any. Specify a different type.", "1"]
    ],
    "public/app/plugins/datasource/cloud-monitoring/components/MQLQueryEditor.tsx:5381": [
      [0, 0, 0, "Unexpected any. Specify a different type.", "0"]
    ],
    "public/app/plugins/datasource/cloud-monitoring/components/VariableQueryEditor.tsx:5381": [
      [0, 0, 0, "Do not use any type assertions.", "0"],
      [0, 0, 0, "Unexpected any. Specify a different type.", "1"],
      [0, 0, 0, "Unexpected any. Specify a different type.", "2"],
      [0, 0, 0, "Unexpected any. Specify a different type.", "3"],
      [0, 0, 0, "Unexpected any. Specify a different type.", "4"],
      [0, 0, 0, "Unexpected any. Specify a different type.", "5"],
      [0, 0, 0, "Unexpected any. Specify a different type.", "6"]
    ],
    "public/app/plugins/datasource/cloud-monitoring/components/VisualMetricQueryEditor.tsx:5381": [
      [0, 0, 0, "Unexpected any. Specify a different type.", "0"]
    ],
    "public/app/plugins/datasource/cloud-monitoring/datasource.ts:5381": [
      [0, 0, 0, "Unexpected any. Specify a different type.", "0"],
      [0, 0, 0, "Unexpected any. Specify a different type.", "1"],
      [0, 0, 0, "Do not use any type assertions.", "2"],
      [0, 0, 0, "Do not use any type assertions.", "3"],
      [0, 0, 0, "Unexpected any. Specify a different type.", "4"],
      [0, 0, 0, "Unexpected any. Specify a different type.", "5"],
      [0, 0, 0, "Do not use any type assertions.", "6"],
      [0, 0, 0, "Do not use any type assertions.", "7"]
    ],
    "public/app/plugins/datasource/cloud-monitoring/functions.ts:5381": [
      [0, 0, 0, "Do not use any type assertions.", "0"],
      [0, 0, 0, "Do not use any type assertions.", "1"],
      [0, 0, 0, "Unexpected any. Specify a different type.", "2"]
    ],
    "public/app/plugins/datasource/cloud-monitoring/types.ts:5381": [
      [0, 0, 0, "Unexpected any. Specify a different type.", "0"]
    ],
    "public/app/plugins/datasource/cloudwatch/components/ConfigEditor.test.tsx:5381": [
      [0, 0, 0, "Unexpected any. Specify a different type.", "0"]
    ],
    "public/app/plugins/datasource/cloudwatch/components/LogsQueryEditor.tsx:5381": [
      [0, 0, 0, "Do not use any type assertions.", "0"]
    ],
    "public/app/plugins/datasource/cloudwatch/components/LogsQueryField.tsx:5381": [
      [0, 0, 0, "Do not use any type assertions.", "0"]
    ],
    "public/app/plugins/datasource/cloudwatch/components/MetricsQueryEditor/Alias.tsx:5381": [
      [0, 0, 0, "Unexpected any. Specify a different type.", "0"],
      [0, 0, 0, "Unexpected any. Specify a different type.", "1"]
    ],
    "public/app/plugins/datasource/cloudwatch/datasource.ts:5381": [
      [0, 0, 0, "Unexpected any. Specify a different type.", "0"]
    ],
    "public/app/plugins/datasource/cloudwatch/guards.ts:5381": [
      [0, 0, 0, "Do not use any type assertions.", "0"]
    ],
    "public/app/plugins/datasource/cloudwatch/language/cloudwatch-logs/CloudWatchLogsLanguageProvider.ts:5381": [
      [0, 0, 0, "Unexpected any. Specify a different type.", "0"],
      [0, 0, 0, "Unexpected any. Specify a different type.", "1"],
      [0, 0, 0, "Unexpected any. Specify a different type.", "2"]
    ],
    "public/app/plugins/datasource/cloudwatch/memoizedDebounce.ts:5381": [
      [0, 0, 0, "Unexpected any. Specify a different type.", "0"],
      [0, 0, 0, "Unexpected any. Specify a different type.", "1"]
    ],
    "public/app/plugins/datasource/cloudwatch/query-runner/CloudWatchLogsQueryRunner.ts:5381": [
      [0, 0, 0, "Do not use any type assertions.", "0"]
    ],
    "public/app/plugins/datasource/cloudwatch/types.ts:5381": [
      [0, 0, 0, "Unexpected any. Specify a different type.", "0"],
      [0, 0, 0, "Unexpected any. Specify a different type.", "1"],
      [0, 0, 0, "Unexpected any. Specify a different type.", "2"],
      [0, 0, 0, "Unexpected any. Specify a different type.", "3"],
      [0, 0, 0, "Unexpected any. Specify a different type.", "4"],
      [0, 0, 0, "Unexpected any. Specify a different type.", "5"],
      [0, 0, 0, "Unexpected any. Specify a different type.", "6"]
    ],
    "public/app/plugins/datasource/cloudwatch/utils/datalinks.ts:5381": [
      [0, 0, 0, "Do not use any type assertions.", "0"],
      [0, 0, 0, "Do not use any type assertions.", "1"],
      [0, 0, 0, "Do not use any type assertions.", "2"]
    ],
    "public/app/plugins/datasource/cloudwatch/utils/logsRetry.ts:5381": [
      [0, 0, 0, "Unexpected any. Specify a different type.", "0"],
      [0, 0, 0, "Unexpected any. Specify a different type.", "1"]
    ],
    "public/app/plugins/datasource/dashboard/DashboardQueryEditor.tsx:5381": [
      [0, 0, 0, "Do not use any type assertions.", "0"]
    ],
    "public/app/plugins/datasource/dashboard/runSharedRequest.ts:5381": [
      [0, 0, 0, "Do not use any type assertions.", "0"],
      [0, 0, 0, "Do not use any type assertions.", "1"]
    ],
    "public/app/plugins/datasource/elasticsearch/ElasticResponse.ts:5381": [
      [0, 0, 0, "Unexpected any. Specify a different type.", "0"],
      [0, 0, 0, "Unexpected any. Specify a different type.", "1"],
      [0, 0, 0, "Unexpected any. Specify a different type.", "2"],
      [0, 0, 0, "Unexpected any. Specify a different type.", "3"],
      [0, 0, 0, "Unexpected any. Specify a different type.", "4"],
      [0, 0, 0, "Do not use any type assertions.", "5"],
      [0, 0, 0, "Do not use any type assertions.", "6"],
      [0, 0, 0, "Unexpected any. Specify a different type.", "7"],
      [0, 0, 0, "Unexpected any. Specify a different type.", "8"],
      [0, 0, 0, "Unexpected any. Specify a different type.", "9"],
      [0, 0, 0, "Unexpected any. Specify a different type.", "10"],
      [0, 0, 0, "Unexpected any. Specify a different type.", "11"],
      [0, 0, 0, "Do not use any type assertions.", "12"],
      [0, 0, 0, "Do not use any type assertions.", "13"],
      [0, 0, 0, "Do not use any type assertions.", "14"],
      [0, 0, 0, "Unexpected any. Specify a different type.", "15"],
      [0, 0, 0, "Unexpected any. Specify a different type.", "16"],
      [0, 0, 0, "Unexpected any. Specify a different type.", "17"],
      [0, 0, 0, "Unexpected any. Specify a different type.", "18"],
      [0, 0, 0, "Unexpected any. Specify a different type.", "19"],
      [0, 0, 0, "Unexpected any. Specify a different type.", "20"],
      [0, 0, 0, "Unexpected any. Specify a different type.", "21"],
      [0, 0, 0, "Unexpected any. Specify a different type.", "22"],
      [0, 0, 0, "Unexpected any. Specify a different type.", "23"],
      [0, 0, 0, "Unexpected any. Specify a different type.", "24"],
      [0, 0, 0, "Unexpected any. Specify a different type.", "25"],
      [0, 0, 0, "Unexpected any. Specify a different type.", "26"],
      [0, 0, 0, "Do not use any type assertions.", "27"],
      [0, 0, 0, "Unexpected any. Specify a different type.", "28"],
      [0, 0, 0, "Unexpected any. Specify a different type.", "29"],
      [0, 0, 0, "Unexpected any. Specify a different type.", "30"],
      [0, 0, 0, "Unexpected any. Specify a different type.", "31"],
      [0, 0, 0, "Unexpected any. Specify a different type.", "32"],
      [0, 0, 0, "Unexpected any. Specify a different type.", "33"],
      [0, 0, 0, "Unexpected any. Specify a different type.", "34"],
      [0, 0, 0, "Unexpected any. Specify a different type.", "35"],
      [0, 0, 0, "Unexpected any. Specify a different type.", "36"],
      [0, 0, 0, "Unexpected any. Specify a different type.", "37"],
      [0, 0, 0, "Unexpected any. Specify a different type.", "38"],
      [0, 0, 0, "Unexpected any. Specify a different type.", "39"],
      [0, 0, 0, "Unexpected any. Specify a different type.", "40"],
      [0, 0, 0, "Unexpected any. Specify a different type.", "41"],
      [0, 0, 0, "Unexpected any. Specify a different type.", "42"],
      [0, 0, 0, "Unexpected any. Specify a different type.", "43"],
      [0, 0, 0, "Unexpected any. Specify a different type.", "44"],
      [0, 0, 0, "Unexpected any. Specify a different type.", "45"],
      [0, 0, 0, "Unexpected any. Specify a different type.", "46"],
      [0, 0, 0, "Unexpected any. Specify a different type.", "47"]
    ],
    "public/app/plugins/datasource/elasticsearch/LanguageProvider.ts:5381": [
      [0, 0, 0, "Unexpected any. Specify a different type.", "0"],
      [0, 0, 0, "Unexpected any. Specify a different type.", "1"],
      [0, 0, 0, "Unexpected any. Specify a different type.", "2"],
      [0, 0, 0, "Unexpected any. Specify a different type.", "3"]
    ],
    "public/app/plugins/datasource/elasticsearch/QueryBuilder.test.ts:5381": [
      [0, 0, 0, "Unexpected any. Specify a different type.", "0"]
    ],
    "public/app/plugins/datasource/elasticsearch/QueryBuilder.ts:5381": [
      [0, 0, 0, "Unexpected any. Specify a different type.", "0"],
      [0, 0, 0, "Unexpected any. Specify a different type.", "1"],
      [0, 0, 0, "Unexpected any. Specify a different type.", "2"],
      [0, 0, 0, "Unexpected any. Specify a different type.", "3"],
      [0, 0, 0, "Unexpected any. Specify a different type.", "4"],
      [0, 0, 0, "Unexpected any. Specify a different type.", "5"],
      [0, 0, 0, "Unexpected any. Specify a different type.", "6"],
      [0, 0, 0, "Unexpected any. Specify a different type.", "7"],
      [0, 0, 0, "Unexpected any. Specify a different type.", "8"],
      [0, 0, 0, "Unexpected any. Specify a different type.", "9"],
      [0, 0, 0, "Do not use any type assertions.", "10"],
      [0, 0, 0, "Unexpected any. Specify a different type.", "11"],
      [0, 0, 0, "Unexpected any. Specify a different type.", "12"]
    ],
    "public/app/plugins/datasource/elasticsearch/components/AddRemove.tsx:5381": [
      [0, 0, 0, "Unexpected any. Specify a different type.", "0"]
    ],
    "public/app/plugins/datasource/elasticsearch/components/QueryEditor/BucketAggregationsEditor/BucketAggregationEditor.tsx:5381": [
      [0, 0, 0, "Do not use any type assertions.", "0"]
    ],
    "public/app/plugins/datasource/elasticsearch/components/QueryEditor/BucketAggregationsEditor/SettingsEditor/DateHistogramSettingsEditor.tsx:5381": [
      [0, 0, 0, "Do not use any type assertions.", "0"]
    ],
    "public/app/plugins/datasource/elasticsearch/components/QueryEditor/BucketAggregationsEditor/SettingsEditor/TermsSettingsEditor.tsx:5381": [
      [0, 0, 0, "Do not use any type assertions.", "0"],
      [0, 0, 0, "Do not use any type assertions.", "1"]
    ],
    "public/app/plugins/datasource/elasticsearch/components/QueryEditor/BucketAggregationsEditor/aggregations.ts:5381": [
      [0, 0, 0, "Do not use any type assertions.", "0"]
    ],
    "public/app/plugins/datasource/elasticsearch/components/QueryEditor/BucketAggregationsEditor/state/actions.ts:5381": [
      [0, 0, 0, "Unexpected any. Specify a different type.", "0"]
    ],
    "public/app/plugins/datasource/elasticsearch/components/QueryEditor/BucketAggregationsEditor/state/reducer.ts:5381": [
      [0, 0, 0, "Do not use any type assertions.", "0"]
    ],
    "public/app/plugins/datasource/elasticsearch/components/QueryEditor/ElasticsearchQueryContext.tsx:5381": [
      [0, 0, 0, "Do not use any type assertions.", "0"]
    ],
    "public/app/plugins/datasource/elasticsearch/components/QueryEditor/MetricAggregationsEditor/MetricEditor.tsx:5381": [
      [0, 0, 0, "Do not use any type assertions.", "0"]
    ],
    "public/app/plugins/datasource/elasticsearch/components/QueryEditor/MetricAggregationsEditor/SettingsEditor/SettingField.tsx:5381": [
      [0, 0, 0, "Do not use any type assertions.", "0"],
      [0, 0, 0, "Do not use any type assertions.", "1"]
    ],
    "public/app/plugins/datasource/elasticsearch/components/QueryEditor/MetricAggregationsEditor/aggregations.ts:5381": [
      [0, 0, 0, "Do not use any type assertions.", "0"]
    ],
    "public/app/plugins/datasource/elasticsearch/components/QueryEditor/MetricAggregationsEditor/state/actions.ts:5381": [
      [0, 0, 0, "Unexpected any. Specify a different type.", "0"],
      [0, 0, 0, "Unexpected any. Specify a different type.", "1"],
      [0, 0, 0, "Unexpected any. Specify a different type.", "2"]
    ],
    "public/app/plugins/datasource/elasticsearch/components/QueryEditor/MetricAggregationsEditor/state/reducer.ts:5381": [
      [0, 0, 0, "Do not use any type assertions.", "0"]
    ],
    "public/app/plugins/datasource/elasticsearch/datasource.ts:5381": [
      [0, 0, 0, "Do not use any type assertions.", "0"],
      [0, 0, 0, "Unexpected any. Specify a different type.", "1"],
      [0, 0, 0, "Unexpected any. Specify a different type.", "2"],
      [0, 0, 0, "Unexpected any. Specify a different type.", "3"],
      [0, 0, 0, "Unexpected any. Specify a different type.", "4"],
      [0, 0, 0, "Unexpected any. Specify a different type.", "5"],
      [0, 0, 0, "Unexpected any. Specify a different type.", "6"],
      [0, 0, 0, "Unexpected any. Specify a different type.", "7"],
      [0, 0, 0, "Unexpected any. Specify a different type.", "8"],
      [0, 0, 0, "Unexpected any. Specify a different type.", "9"],
      [0, 0, 0, "Unexpected any. Specify a different type.", "10"],
      [0, 0, 0, "Unexpected any. Specify a different type.", "11"],
      [0, 0, 0, "Unexpected any. Specify a different type.", "12"],
      [0, 0, 0, "Unexpected any. Specify a different type.", "13"],
      [0, 0, 0, "Unexpected any. Specify a different type.", "14"],
      [0, 0, 0, "Unexpected any. Specify a different type.", "15"],
      [0, 0, 0, "Unexpected any. Specify a different type.", "16"],
      [0, 0, 0, "Unexpected any. Specify a different type.", "17"],
      [0, 0, 0, "Unexpected any. Specify a different type.", "18"],
      [0, 0, 0, "Unexpected any. Specify a different type.", "19"],
      [0, 0, 0, "Do not use any type assertions.", "20"],
      [0, 0, 0, "Unexpected any. Specify a different type.", "21"],
      [0, 0, 0, "Unexpected any. Specify a different type.", "22"],
      [0, 0, 0, "Unexpected any. Specify a different type.", "23"],
      [0, 0, 0, "Unexpected any. Specify a different type.", "24"],
      [0, 0, 0, "Unexpected any. Specify a different type.", "25"],
      [0, 0, 0, "Unexpected any. Specify a different type.", "26"],
      [0, 0, 0, "Unexpected any. Specify a different type.", "27"],
      [0, 0, 0, "Unexpected any. Specify a different type.", "28"],
      [0, 0, 0, "Unexpected any. Specify a different type.", "29"],
      [0, 0, 0, "Unexpected any. Specify a different type.", "30"]
    ],
    "public/app/plugins/datasource/elasticsearch/hooks/useStatelessReducer.ts:5381": [
      [0, 0, 0, "Do not use any type assertions.", "0"]
    ],
    "public/app/plugins/datasource/elasticsearch/test-helpers/render.tsx:5381": [
      [0, 0, 0, "Do not use any type assertions.", "0"]
    ],
    "public/app/plugins/datasource/grafana/components/AnnotationQueryEditor.tsx:5381": [
      [0, 0, 0, "Do not use any type assertions.", "0"]
    ],
    "public/app/plugins/datasource/grafana/components/QueryEditor.tsx:5381": [
      [0, 0, 0, "Unexpected any. Specify a different type.", "0"],
      [0, 0, 0, "Do not use any type assertions.", "1"],
      [0, 0, 0, "Unexpected any. Specify a different type.", "2"],
      [0, 0, 0, "Do not use any type assertions.", "3"],
      [0, 0, 0, "Unexpected any. Specify a different type.", "4"],
      [0, 0, 0, "Do not use any type assertions.", "5"],
      [0, 0, 0, "Do not use any type assertions.", "6"],
      [0, 0, 0, "Do not use any type assertions.", "7"],
      [0, 0, 0, "Unexpected any. Specify a different type.", "8"]
    ],
    "public/app/plugins/datasource/grafana/components/SearchEditor.tsx:5381": [
      [0, 0, 0, "Do not use any type assertions.", "0"],
      [0, 0, 0, "Unexpected any. Specify a different type.", "1"],
      [0, 0, 0, "Do not use any type assertions.", "2"]
    ],
    "public/app/plugins/datasource/grafana/datasource.test.ts:5381": [
      [0, 0, 0, "Unexpected any. Specify a different type.", "0"]
    ],
    "public/app/plugins/datasource/grafana/datasource.ts:5381": [
      [0, 0, 0, "Unexpected any. Specify a different type.", "0"],
      [0, 0, 0, "Do not use any type assertions.", "1"],
      [0, 0, 0, "Do not use any type assertions.", "2"],
      [0, 0, 0, "Do not use any type assertions.", "3"],
      [0, 0, 0, "Do not use any type assertions.", "4"],
      [0, 0, 0, "Unexpected any. Specify a different type.", "5"],
      [0, 0, 0, "Unexpected any. Specify a different type.", "6"],
      [0, 0, 0, "Do not use any type assertions.", "7"],
      [0, 0, 0, "Do not use any type assertions.", "8"],
      [0, 0, 0, "Unexpected any. Specify a different type.", "9"],
      [0, 0, 0, "Unexpected any. Specify a different type.", "10"],
      [0, 0, 0, "Do not use any type assertions.", "11"]
    ],
    "public/app/plugins/datasource/graphite/components/FunctionEditor.tsx:5381": [
      [0, 0, 0, "Unexpected any. Specify a different type.", "0"]
    ],
    "public/app/plugins/datasource/graphite/components/MetricTankMetaInspector.tsx:5381": [
      [0, 0, 0, "Do not use any type assertions.", "0"]
    ],
    "public/app/plugins/datasource/graphite/components/helpers.ts:5381": [
      [0, 0, 0, "Unexpected any. Specify a different type.", "0"]
    ],
    "public/app/plugins/datasource/graphite/datasource.test.ts:5381": [
      [0, 0, 0, "Unexpected any. Specify a different type.", "0"],
      [0, 0, 0, "Unexpected any. Specify a different type.", "1"],
      [0, 0, 0, "Unexpected any. Specify a different type.", "2"],
      [0, 0, 0, "Unexpected any. Specify a different type.", "3"],
      [0, 0, 0, "Unexpected any. Specify a different type.", "4"],
      [0, 0, 0, "Unexpected any. Specify a different type.", "5"],
      [0, 0, 0, "Unexpected any. Specify a different type.", "6"],
      [0, 0, 0, "Unexpected any. Specify a different type.", "7"],
      [0, 0, 0, "Unexpected any. Specify a different type.", "8"],
      [0, 0, 0, "Unexpected any. Specify a different type.", "9"],
      [0, 0, 0, "Unexpected any. Specify a different type.", "10"],
      [0, 0, 0, "Unexpected any. Specify a different type.", "11"],
      [0, 0, 0, "Unexpected any. Specify a different type.", "12"],
      [0, 0, 0, "Unexpected any. Specify a different type.", "13"],
      [0, 0, 0, "Unexpected any. Specify a different type.", "14"],
      [0, 0, 0, "Unexpected any. Specify a different type.", "15"],
      [0, 0, 0, "Unexpected any. Specify a different type.", "16"],
      [0, 0, 0, "Unexpected any. Specify a different type.", "17"],
      [0, 0, 0, "Unexpected any. Specify a different type.", "18"],
      [0, 0, 0, "Unexpected any. Specify a different type.", "19"],
      [0, 0, 0, "Unexpected any. Specify a different type.", "20"],
      [0, 0, 0, "Unexpected any. Specify a different type.", "21"],
      [0, 0, 0, "Unexpected any. Specify a different type.", "22"],
      [0, 0, 0, "Unexpected any. Specify a different type.", "23"],
      [0, 0, 0, "Unexpected any. Specify a different type.", "24"],
      [0, 0, 0, "Unexpected any. Specify a different type.", "25"],
      [0, 0, 0, "Unexpected any. Specify a different type.", "26"],
      [0, 0, 0, "Unexpected any. Specify a different type.", "27"],
      [0, 0, 0, "Unexpected any. Specify a different type.", "28"],
      [0, 0, 0, "Unexpected any. Specify a different type.", "29"],
      [0, 0, 0, "Unexpected any. Specify a different type.", "30"],
      [0, 0, 0, "Unexpected any. Specify a different type.", "31"],
      [0, 0, 0, "Unexpected any. Specify a different type.", "32"],
      [0, 0, 0, "Unexpected any. Specify a different type.", "33"],
      [0, 0, 0, "Unexpected any. Specify a different type.", "34"]
    ],
    "public/app/plugins/datasource/graphite/datasource.ts:5381": [
      [0, 0, 0, "Unexpected any. Specify a different type.", "0"],
      [0, 0, 0, "Unexpected any. Specify a different type.", "1"],
      [0, 0, 0, "Unexpected any. Specify a different type.", "2"],
      [0, 0, 0, "Unexpected any. Specify a different type.", "3"],
      [0, 0, 0, "Do not use any type assertions.", "4"],
      [0, 0, 0, "Do not use any type assertions.", "5"],
      [0, 0, 0, "Unexpected any. Specify a different type.", "6"],
      [0, 0, 0, "Unexpected any. Specify a different type.", "7"],
      [0, 0, 0, "Unexpected any. Specify a different type.", "8"],
      [0, 0, 0, "Unexpected any. Specify a different type.", "9"],
      [0, 0, 0, "Unexpected any. Specify a different type.", "10"],
      [0, 0, 0, "Do not use any type assertions.", "11"],
      [0, 0, 0, "Do not use any type assertions.", "12"],
      [0, 0, 0, "Unexpected any. Specify a different type.", "13"],
      [0, 0, 0, "Unexpected any. Specify a different type.", "14"],
      [0, 0, 0, "Unexpected any. Specify a different type.", "15"],
      [0, 0, 0, "Unexpected any. Specify a different type.", "16"],
      [0, 0, 0, "Unexpected any. Specify a different type.", "17"],
      [0, 0, 0, "Unexpected any. Specify a different type.", "18"],
      [0, 0, 0, "Unexpected any. Specify a different type.", "19"],
      [0, 0, 0, "Unexpected any. Specify a different type.", "20"],
      [0, 0, 0, "Unexpected any. Specify a different type.", "21"],
      [0, 0, 0, "Unexpected any. Specify a different type.", "22"],
      [0, 0, 0, "Unexpected any. Specify a different type.", "23"],
      [0, 0, 0, "Unexpected any. Specify a different type.", "24"],
      [0, 0, 0, "Unexpected any. Specify a different type.", "25"],
      [0, 0, 0, "Unexpected any. Specify a different type.", "26"],
      [0, 0, 0, "Unexpected any. Specify a different type.", "27"],
      [0, 0, 0, "Unexpected any. Specify a different type.", "28"],
      [0, 0, 0, "Unexpected any. Specify a different type.", "29"],
      [0, 0, 0, "Unexpected any. Specify a different type.", "30"],
      [0, 0, 0, "Unexpected any. Specify a different type.", "31"],
      [0, 0, 0, "Unexpected any. Specify a different type.", "32"],
      [0, 0, 0, "Unexpected any. Specify a different type.", "33"],
      [0, 0, 0, "Unexpected any. Specify a different type.", "34"],
      [0, 0, 0, "Unexpected any. Specify a different type.", "35"],
      [0, 0, 0, "Unexpected any. Specify a different type.", "36"],
      [0, 0, 0, "Unexpected any. Specify a different type.", "37"],
      [0, 0, 0, "Unexpected any. Specify a different type.", "38"],
      [0, 0, 0, "Unexpected any. Specify a different type.", "39"],
      [0, 0, 0, "Unexpected any. Specify a different type.", "40"],
      [0, 0, 0, "Unexpected any. Specify a different type.", "41"],
      [0, 0, 0, "Unexpected any. Specify a different type.", "42"],
      [0, 0, 0, "Unexpected any. Specify a different type.", "43"],
      [0, 0, 0, "Unexpected any. Specify a different type.", "44"],
      [0, 0, 0, "Unexpected any. Specify a different type.", "45"],
      [0, 0, 0, "Unexpected any. Specify a different type.", "46"],
      [0, 0, 0, "Unexpected any. Specify a different type.", "47"],
      [0, 0, 0, "Unexpected any. Specify a different type.", "48"],
      [0, 0, 0, "Unexpected any. Specify a different type.", "49"],
      [0, 0, 0, "Unexpected any. Specify a different type.", "50"],
      [0, 0, 0, "Unexpected any. Specify a different type.", "51"],
      [0, 0, 0, "Unexpected any. Specify a different type.", "52"],
      [0, 0, 0, "Unexpected any. Specify a different type.", "53"],
      [0, 0, 0, "Unexpected any. Specify a different type.", "54"],
      [0, 0, 0, "Unexpected any. Specify a different type.", "55"],
      [0, 0, 0, "Unexpected any. Specify a different type.", "56"],
      [0, 0, 0, "Unexpected any. Specify a different type.", "57"],
      [0, 0, 0, "Unexpected any. Specify a different type.", "58"],
      [0, 0, 0, "Unexpected any. Specify a different type.", "59"],
      [0, 0, 0, "Unexpected any. Specify a different type.", "60"],
      [0, 0, 0, "Unexpected any. Specify a different type.", "61"],
      [0, 0, 0, "Unexpected any. Specify a different type.", "62"]
    ],
    "public/app/plugins/datasource/graphite/gfunc.ts:5381": [
      [0, 0, 0, "Unexpected any. Specify a different type.", "0"],
      [0, 0, 0, "Do not use any type assertions.", "1"],
      [0, 0, 0, "Do not use any type assertions.", "2"],
      [0, 0, 0, "Unexpected any. Specify a different type.", "3"],
      [0, 0, 0, "Unexpected any. Specify a different type.", "4"],
      [0, 0, 0, "Unexpected any. Specify a different type.", "5"],
      [0, 0, 0, "Unexpected any. Specify a different type.", "6"],
      [0, 0, 0, "Unexpected any. Specify a different type.", "7"],
      [0, 0, 0, "Unexpected any. Specify a different type.", "8"],
      [0, 0, 0, "Unexpected any. Specify a different type.", "9"],
      [0, 0, 0, "Unexpected any. Specify a different type.", "10"],
      [0, 0, 0, "Unexpected any. Specify a different type.", "11"],
      [0, 0, 0, "Unexpected any. Specify a different type.", "12"],
      [0, 0, 0, "Unexpected any. Specify a different type.", "13"],
      [0, 0, 0, "Unexpected any. Specify a different type.", "14"]
    ],
    "public/app/plugins/datasource/graphite/graphite_query.ts:5381": [
      [0, 0, 0, "Unexpected any. Specify a different type.", "0"],
      [0, 0, 0, "Unexpected any. Specify a different type.", "1"],
      [0, 0, 0, "Unexpected any. Specify a different type.", "2"],
      [0, 0, 0, "Unexpected any. Specify a different type.", "3"],
      [0, 0, 0, "Unexpected any. Specify a different type.", "4"],
      [0, 0, 0, "Unexpected any. Specify a different type.", "5"],
      [0, 0, 0, "Unexpected any. Specify a different type.", "6"],
      [0, 0, 0, "Unexpected any. Specify a different type.", "7"],
      [0, 0, 0, "Unexpected any. Specify a different type.", "8"],
      [0, 0, 0, "Unexpected any. Specify a different type.", "9"],
      [0, 0, 0, "Unexpected any. Specify a different type.", "10"],
      [0, 0, 0, "Unexpected any. Specify a different type.", "11"],
      [0, 0, 0, "Unexpected any. Specify a different type.", "12"],
      [0, 0, 0, "Unexpected any. Specify a different type.", "13"],
      [0, 0, 0, "Unexpected any. Specify a different type.", "14"],
      [0, 0, 0, "Unexpected any. Specify a different type.", "15"],
      [0, 0, 0, "Unexpected any. Specify a different type.", "16"],
      [0, 0, 0, "Unexpected any. Specify a different type.", "17"],
      [0, 0, 0, "Unexpected any. Specify a different type.", "18"],
      [0, 0, 0, "Do not use any type assertions.", "19"],
      [0, 0, 0, "Unexpected any. Specify a different type.", "20"],
      [0, 0, 0, "Unexpected any. Specify a different type.", "21"],
      [0, 0, 0, "Unexpected any. Specify a different type.", "22"],
      [0, 0, 0, "Unexpected any. Specify a different type.", "23"]
    ],
    "public/app/plugins/datasource/graphite/lexer.ts:5381": [
      [0, 0, 0, "Unexpected any. Specify a different type.", "0"],
      [0, 0, 0, "Unexpected any. Specify a different type.", "1"],
      [0, 0, 0, "Unexpected any. Specify a different type.", "2"],
      [0, 0, 0, "Unexpected any. Specify a different type.", "3"],
      [0, 0, 0, "Unexpected any. Specify a different type.", "4"],
      [0, 0, 0, "Unexpected any. Specify a different type.", "5"],
      [0, 0, 0, "Unexpected any. Specify a different type.", "6"]
    ],
    "public/app/plugins/datasource/graphite/migrations.ts:5381": [
      [0, 0, 0, "Unexpected any. Specify a different type.", "0"]
    ],
    "public/app/plugins/datasource/graphite/parser.ts:5381": [
      [0, 0, 0, "Unexpected any. Specify a different type.", "0"],
      [0, 0, 0, "Unexpected any. Specify a different type.", "1"],
      [0, 0, 0, "Unexpected any. Specify a different type.", "2"],
      [0, 0, 0, "Unexpected any. Specify a different type.", "3"],
      [0, 0, 0, "Unexpected any. Specify a different type.", "4"],
      [0, 0, 0, "Unexpected any. Specify a different type.", "5"],
      [0, 0, 0, "Unexpected any. Specify a different type.", "6"],
      [0, 0, 0, "Unexpected any. Specify a different type.", "7"],
      [0, 0, 0, "Unexpected any. Specify a different type.", "8"]
    ],
    "public/app/plugins/datasource/graphite/specs/graphite_query.test.ts:5381": [
      [0, 0, 0, "Unexpected any. Specify a different type.", "0"]
    ],
    "public/app/plugins/datasource/graphite/specs/store.test.ts:5381": [
      [0, 0, 0, "Unexpected any. Specify a different type.", "0"],
      [0, 0, 0, "Unexpected any. Specify a different type.", "1"]
    ],
    "public/app/plugins/datasource/graphite/state/context.tsx:5381": [
      [0, 0, 0, "Do not use any type assertions.", "0"],
      [0, 0, 0, "Do not use any type assertions.", "1"]
    ],
    "public/app/plugins/datasource/graphite/state/helpers.ts:5381": [
      [0, 0, 0, "Do not use any type assertions.", "0"]
    ],
    "public/app/plugins/datasource/graphite/state/store.ts:5381": [
      [0, 0, 0, "Do not use any type assertions.", "0"],
      [0, 0, 0, "Do not use any type assertions.", "1"],
      [0, 0, 0, "Do not use any type assertions.", "2"],
      [0, 0, 0, "Do not use any type assertions.", "3"]
    ],
    "public/app/plugins/datasource/graphite/types.ts:5381": [
      [0, 0, 0, "Unexpected any. Specify a different type.", "0"],
      [0, 0, 0, "Unexpected any. Specify a different type.", "1"]
    ],
    "public/app/plugins/datasource/graphite/utils.ts:5381": [
      [0, 0, 0, "Unexpected any. Specify a different type.", "0"],
      [0, 0, 0, "Unexpected any. Specify a different type.", "1"]
    ],
    "public/app/plugins/datasource/influxdb/components/ConfigEditor.tsx:5381": [
      [0, 0, 0, "Unexpected any. Specify a different type.", "0"],
      [0, 0, 0, "Do not use any type assertions.", "1"],
      [0, 0, 0, "Do not use any type assertions.", "2"]
    ],
    "public/app/plugins/datasource/influxdb/components/InfluxCheatSheet.tsx:5381": [
      [0, 0, 0, "Unexpected any. Specify a different type.", "0"]
    ],
    "public/app/plugins/datasource/influxdb/datasource.ts:5381": [
      [0, 0, 0, "Do not use any type assertions.", "0"],
      [0, 0, 0, "Unexpected any. Specify a different type.", "1"],
      [0, 0, 0, "Unexpected any. Specify a different type.", "2"],
      [0, 0, 0, "Unexpected any. Specify a different type.", "3"],
      [0, 0, 0, "Unexpected any. Specify a different type.", "4"],
      [0, 0, 0, "Do not use any type assertions.", "5"],
      [0, 0, 0, "Unexpected any. Specify a different type.", "6"],
      [0, 0, 0, "Unexpected any. Specify a different type.", "7"],
      [0, 0, 0, "Unexpected any. Specify a different type.", "8"],
      [0, 0, 0, "Unexpected any. Specify a different type.", "9"],
      [0, 0, 0, "Unexpected any. Specify a different type.", "10"],
      [0, 0, 0, "Unexpected any. Specify a different type.", "11"],
      [0, 0, 0, "Unexpected any. Specify a different type.", "12"],
      [0, 0, 0, "Unexpected any. Specify a different type.", "13"],
      [0, 0, 0, "Unexpected any. Specify a different type.", "14"],
      [0, 0, 0, "Unexpected any. Specify a different type.", "15"],
      [0, 0, 0, "Do not use any type assertions.", "16"],
      [0, 0, 0, "Unexpected any. Specify a different type.", "17"],
      [0, 0, 0, "Unexpected any. Specify a different type.", "18"],
      [0, 0, 0, "Unexpected any. Specify a different type.", "19"],
      [0, 0, 0, "Unexpected any. Specify a different type.", "20"],
      [0, 0, 0, "Do not use any type assertions.", "21"],
      [0, 0, 0, "Unexpected any. Specify a different type.", "22"],
      [0, 0, 0, "Unexpected any. Specify a different type.", "23"],
      [0, 0, 0, "Unexpected any. Specify a different type.", "24"],
      [0, 0, 0, "Unexpected any. Specify a different type.", "25"],
      [0, 0, 0, "Unexpected any. Specify a different type.", "26"],
      [0, 0, 0, "Unexpected any. Specify a different type.", "27"],
      [0, 0, 0, "Unexpected any. Specify a different type.", "28"],
      [0, 0, 0, "Unexpected any. Specify a different type.", "29"],
      [0, 0, 0, "Unexpected any. Specify a different type.", "30"],
      [0, 0, 0, "Unexpected any. Specify a different type.", "31"],
      [0, 0, 0, "Unexpected any. Specify a different type.", "32"]
    ],
    "public/app/plugins/datasource/influxdb/influx_query_model.ts:5381": [
      [0, 0, 0, "Unexpected any. Specify a different type.", "0"],
      [0, 0, 0, "Unexpected any. Specify a different type.", "1"],
      [0, 0, 0, "Unexpected any. Specify a different type.", "2"],
      [0, 0, 0, "Unexpected any. Specify a different type.", "3"],
      [0, 0, 0, "Unexpected any. Specify a different type.", "4"],
      [0, 0, 0, "Unexpected any. Specify a different type.", "5"],
      [0, 0, 0, "Unexpected any. Specify a different type.", "6"],
      [0, 0, 0, "Unexpected any. Specify a different type.", "7"],
      [0, 0, 0, "Unexpected any. Specify a different type.", "8"],
      [0, 0, 0, "Unexpected any. Specify a different type.", "9"],
      [0, 0, 0, "Unexpected any. Specify a different type.", "10"],
      [0, 0, 0, "Unexpected any. Specify a different type.", "11"],
      [0, 0, 0, "Unexpected any. Specify a different type.", "12"],
      [0, 0, 0, "Unexpected any. Specify a different type.", "13"],
      [0, 0, 0, "Unexpected any. Specify a different type.", "14"],
      [0, 0, 0, "Unexpected any. Specify a different type.", "15"],
      [0, 0, 0, "Unexpected any. Specify a different type.", "16"],
      [0, 0, 0, "Unexpected any. Specify a different type.", "17"],
      [0, 0, 0, "Unexpected any. Specify a different type.", "18"],
      [0, 0, 0, "Unexpected any. Specify a different type.", "19"]
    ],
    "public/app/plugins/datasource/influxdb/influx_series.ts:5381": [
      [0, 0, 0, "Unexpected any. Specify a different type.", "0"],
      [0, 0, 0, "Unexpected any. Specify a different type.", "1"],
      [0, 0, 0, "Unexpected any. Specify a different type.", "2"],
      [0, 0, 0, "Unexpected any. Specify a different type.", "3"],
      [0, 0, 0, "Unexpected any. Specify a different type.", "4"],
      [0, 0, 0, "Unexpected any. Specify a different type.", "5"],
      [0, 0, 0, "Unexpected any. Specify a different type.", "6"],
      [0, 0, 0, "Unexpected any. Specify a different type.", "7"],
      [0, 0, 0, "Unexpected any. Specify a different type.", "8"],
      [0, 0, 0, "Unexpected any. Specify a different type.", "9"],
      [0, 0, 0, "Unexpected any. Specify a different type.", "10"],
      [0, 0, 0, "Unexpected any. Specify a different type.", "11"],
      [0, 0, 0, "Unexpected any. Specify a different type.", "12"],
      [0, 0, 0, "Unexpected any. Specify a different type.", "13"],
      [0, 0, 0, "Unexpected any. Specify a different type.", "14"],
      [0, 0, 0, "Unexpected any. Specify a different type.", "15"],
      [0, 0, 0, "Unexpected any. Specify a different type.", "16"],
      [0, 0, 0, "Unexpected any. Specify a different type.", "17"],
      [0, 0, 0, "Unexpected any. Specify a different type.", "18"]
    ],
    "public/app/plugins/datasource/influxdb/migrations.ts:5381": [
      [0, 0, 0, "Unexpected any. Specify a different type.", "0"]
    ],
    "public/app/plugins/datasource/influxdb/query_builder.ts:5381": [
      [0, 0, 0, "Unexpected any. Specify a different type.", "0"],
      [0, 0, 0, "Unexpected any. Specify a different type.", "1"],
      [0, 0, 0, "Unexpected any. Specify a different type.", "2"],
      [0, 0, 0, "Unexpected any. Specify a different type.", "3"],
      [0, 0, 0, "Unexpected any. Specify a different type.", "4"],
      [0, 0, 0, "Do not use any type assertions.", "5"]
    ],
    "public/app/plugins/datasource/influxdb/query_part.ts:5381": [
      [0, 0, 0, "Unexpected any. Specify a different type.", "0"],
      [0, 0, 0, "Unexpected any. Specify a different type.", "1"],
      [0, 0, 0, "Unexpected any. Specify a different type.", "2"],
      [0, 0, 0, "Unexpected any. Specify a different type.", "3"],
      [0, 0, 0, "Unexpected any. Specify a different type.", "4"],
      [0, 0, 0, "Unexpected any. Specify a different type.", "5"],
      [0, 0, 0, "Unexpected any. Specify a different type.", "6"],
      [0, 0, 0, "Unexpected any. Specify a different type.", "7"],
      [0, 0, 0, "Unexpected any. Specify a different type.", "8"],
      [0, 0, 0, "Unexpected any. Specify a different type.", "9"],
      [0, 0, 0, "Unexpected any. Specify a different type.", "10"],
      [0, 0, 0, "Unexpected any. Specify a different type.", "11"],
      [0, 0, 0, "Unexpected any. Specify a different type.", "12"],
      [0, 0, 0, "Unexpected any. Specify a different type.", "13"],
      [0, 0, 0, "Unexpected any. Specify a different type.", "14"],
      [0, 0, 0, "Unexpected any. Specify a different type.", "15"],
      [0, 0, 0, "Unexpected any. Specify a different type.", "16"],
      [0, 0, 0, "Unexpected any. Specify a different type.", "17"]
    ],
    "public/app/plugins/datasource/influxdb/response_parser.ts:5381": [
      [0, 0, 0, "Unexpected any. Specify a different type.", "0"],
      [0, 0, 0, "Unexpected any. Specify a different type.", "1"],
      [0, 0, 0, "Unexpected any. Specify a different type.", "2"],
      [0, 0, 0, "Unexpected any. Specify a different type.", "3"],
      [0, 0, 0, "Do not use any type assertions.", "4"],
      [0, 0, 0, "Unexpected any. Specify a different type.", "5"],
      [0, 0, 0, "Unexpected any. Specify a different type.", "6"],
      [0, 0, 0, "Unexpected any. Specify a different type.", "7"],
      [0, 0, 0, "Unexpected any. Specify a different type.", "8"],
      [0, 0, 0, "Unexpected any. Specify a different type.", "9"],
      [0, 0, 0, "Unexpected any. Specify a different type.", "10"],
      [0, 0, 0, "Unexpected any. Specify a different type.", "11"],
      [0, 0, 0, "Unexpected any. Specify a different type.", "12"]
    ],
    "public/app/plugins/datasource/influxdb/specs/datasource.test.ts:5381": [
      [0, 0, 0, "Unexpected any. Specify a different type.", "0"],
      [0, 0, 0, "Unexpected any. Specify a different type.", "1"],
      [0, 0, 0, "Unexpected any. Specify a different type.", "2"],
      [0, 0, 0, "Unexpected any. Specify a different type.", "3"],
      [0, 0, 0, "Unexpected any. Specify a different type.", "4"],
      [0, 0, 0, "Unexpected any. Specify a different type.", "5"],
      [0, 0, 0, "Unexpected any. Specify a different type.", "6"],
      [0, 0, 0, "Unexpected any. Specify a different type.", "7"],
      [0, 0, 0, "Unexpected any. Specify a different type.", "8"],
      [0, 0, 0, "Unexpected any. Specify a different type.", "9"],
      [0, 0, 0, "Unexpected any. Specify a different type.", "10"],
      [0, 0, 0, "Unexpected any. Specify a different type.", "11"],
      [0, 0, 0, "Unexpected any. Specify a different type.", "12"],
      [0, 0, 0, "Unexpected any. Specify a different type.", "13"],
      [0, 0, 0, "Unexpected any. Specify a different type.", "14"],
      [0, 0, 0, "Unexpected any. Specify a different type.", "15"],
      [0, 0, 0, "Unexpected any. Specify a different type.", "16"]
    ],
    "public/app/plugins/datasource/influxdb/specs/response_parser.test.ts:5381": [
      [0, 0, 0, "Unexpected any. Specify a different type.", "0"]
    ],
    "public/app/plugins/datasource/jaeger/datasource.ts:5381": [
      [0, 0, 0, "Unexpected any. Specify a different type.", "0"],
      [0, 0, 0, "Unexpected any. Specify a different type.", "1"],
      [0, 0, 0, "Do not use any type assertions.", "2"],
      [0, 0, 0, "Unexpected any. Specify a different type.", "3"],
      [0, 0, 0, "Unexpected any. Specify a different type.", "4"],
      [0, 0, 0, "Unexpected any. Specify a different type.", "5"],
      [0, 0, 0, "Unexpected any. Specify a different type.", "6"],
      [0, 0, 0, "Unexpected any. Specify a different type.", "7"]
    ],
    "public/app/plugins/datasource/jaeger/testResponse.ts:5381": [
      [0, 0, 0, "Unexpected any. Specify a different type.", "0"],
      [0, 0, 0, "Do not use any type assertions.", "1"],
      [0, 0, 0, "Unexpected any. Specify a different type.", "2"],
      [0, 0, 0, "Unexpected any. Specify a different type.", "3"],
      [0, 0, 0, "Unexpected any. Specify a different type.", "4"]
    ],
    "public/app/plugins/datasource/jaeger/types.ts:5381": [
      [0, 0, 0, "Unexpected any. Specify a different type.", "0"]
    ],
    "public/app/plugins/datasource/jaeger/util.ts:5381": [
      [0, 0, 0, "Unexpected any. Specify a different type.", "0"]
    ],
    "public/app/plugins/datasource/loki/LanguageProvider.ts:5381": [
      [0, 0, 0, "Unexpected any. Specify a different type.", "0"],
      [0, 0, 0, "Unexpected any. Specify a different type.", "1"],
      [0, 0, 0, "Unexpected any. Specify a different type.", "2"]
    ],
    "public/app/plugins/datasource/loki/LiveStreams.ts:5381": [
      [0, 0, 0, "Unexpected any. Specify a different type.", "0"]
    ],
    "public/app/plugins/datasource/loki/components/LokiLabelBrowser.tsx:5381": [
      [0, 0, 0, "Do not use any type assertions.", "0"],
      [0, 0, 0, "Do not use any type assertions.", "1"]
    ],
    "public/app/plugins/datasource/loki/components/LokiQueryEditor.tsx:5381": [
      [0, 0, 0, "Use data-testid for E2E selectors instead of aria-label", "0"]
    ],
    "public/app/plugins/datasource/loki/components/monaco-query-field/MonacoQueryField.tsx:5381": [
      [0, 0, 0, "Use data-testid for E2E selectors instead of aria-label", "0"]
    ],
    "public/app/plugins/datasource/loki/configuration/ConfigEditor.tsx:5381": [
      [0, 0, 0, "Unexpected any. Specify a different type.", "0"]
    ],
    "public/app/plugins/datasource/loki/configuration/DebugSection.tsx:5381": [
      [0, 0, 0, "Do not use any type assertions.", "0"],
      [0, 0, 0, "Unexpected any. Specify a different type.", "1"]
    ],
    "public/app/plugins/datasource/loki/datasource.test.ts:5381": [
      [0, 0, 0, "Unexpected any. Specify a different type.", "0"],
      [0, 0, 0, "Unexpected any. Specify a different type.", "1"]
    ],
    "public/app/plugins/datasource/loki/datasource.ts:5381": [
      [0, 0, 0, "Unexpected any. Specify a different type.", "0"],
      [0, 0, 0, "Unexpected any. Specify a different type.", "1"],
      [0, 0, 0, "Unexpected any. Specify a different type.", "2"],
      [0, 0, 0, "Unexpected any. Specify a different type.", "3"],
      [0, 0, 0, "Do not use any type assertions.", "4"],
      [0, 0, 0, "Unexpected any. Specify a different type.", "5"],
      [0, 0, 0, "Unexpected any. Specify a different type.", "6"],
      [0, 0, 0, "Unexpected any. Specify a different type.", "7"]
    ],
    "public/app/plugins/datasource/loki/getDerivedFields.ts:5381": [
      [0, 0, 0, "Unexpected any. Specify a different type.", "0"]
    ],
    "public/app/plugins/datasource/loki/querybuilder/binaryScalarOperations.ts:5381": [
      [0, 0, 0, "Unexpected any. Specify a different type.", "0"]
    ],
    "public/app/plugins/datasource/loki/querybuilder/components/LokiQueryBuilder.tsx:5381": [
      [0, 0, 0, "Do not use any type assertions.", "0"]
    ],
    "public/app/plugins/datasource/loki/streaming.ts:5381": [
      [0, 0, 0, "Unexpected any. Specify a different type.", "0"],
      [0, 0, 0, "Do not use any type assertions.", "1"],
      [0, 0, 0, "Unexpected any. Specify a different type.", "2"]
    ],
    "public/app/plugins/datasource/opentsdb/datasource.d.ts:5381": [
      [0, 0, 0, "Unexpected any. Specify a different type.", "0"]
    ],
    "public/app/plugins/datasource/opentsdb/datasource.ts:5381": [
      [0, 0, 0, "Unexpected any. Specify a different type.", "0"],
      [0, 0, 0, "Unexpected any. Specify a different type.", "1"],
      [0, 0, 0, "Unexpected any. Specify a different type.", "2"],
      [0, 0, 0, "Unexpected any. Specify a different type.", "3"],
      [0, 0, 0, "Unexpected any. Specify a different type.", "4"],
      [0, 0, 0, "Unexpected any. Specify a different type.", "5"],
      [0, 0, 0, "Unexpected any. Specify a different type.", "6"],
      [0, 0, 0, "Unexpected any. Specify a different type.", "7"],
      [0, 0, 0, "Unexpected any. Specify a different type.", "8"],
      [0, 0, 0, "Unexpected any. Specify a different type.", "9"],
      [0, 0, 0, "Unexpected any. Specify a different type.", "10"],
      [0, 0, 0, "Unexpected any. Specify a different type.", "11"],
      [0, 0, 0, "Unexpected any. Specify a different type.", "12"],
      [0, 0, 0, "Unexpected any. Specify a different type.", "13"],
      [0, 0, 0, "Unexpected any. Specify a different type.", "14"],
      [0, 0, 0, "Unexpected any. Specify a different type.", "15"],
      [0, 0, 0, "Unexpected any. Specify a different type.", "16"],
      [0, 0, 0, "Unexpected any. Specify a different type.", "17"],
      [0, 0, 0, "Unexpected any. Specify a different type.", "18"],
      [0, 0, 0, "Unexpected any. Specify a different type.", "19"],
      [0, 0, 0, "Unexpected any. Specify a different type.", "20"],
      [0, 0, 0, "Unexpected any. Specify a different type.", "21"],
      [0, 0, 0, "Unexpected any. Specify a different type.", "22"],
      [0, 0, 0, "Unexpected any. Specify a different type.", "23"],
      [0, 0, 0, "Unexpected any. Specify a different type.", "24"],
      [0, 0, 0, "Unexpected any. Specify a different type.", "25"],
      [0, 0, 0, "Unexpected any. Specify a different type.", "26"],
      [0, 0, 0, "Unexpected any. Specify a different type.", "27"],
      [0, 0, 0, "Unexpected any. Specify a different type.", "28"],
      [0, 0, 0, "Unexpected any. Specify a different type.", "29"],
      [0, 0, 0, "Unexpected any. Specify a different type.", "30"],
      [0, 0, 0, "Unexpected any. Specify a different type.", "31"],
      [0, 0, 0, "Unexpected any. Specify a different type.", "32"],
      [0, 0, 0, "Unexpected any. Specify a different type.", "33"],
      [0, 0, 0, "Unexpected any. Specify a different type.", "34"],
      [0, 0, 0, "Unexpected any. Specify a different type.", "35"],
      [0, 0, 0, "Unexpected any. Specify a different type.", "36"],
      [0, 0, 0, "Unexpected any. Specify a different type.", "37"],
      [0, 0, 0, "Unexpected any. Specify a different type.", "38"],
      [0, 0, 0, "Unexpected any. Specify a different type.", "39"],
      [0, 0, 0, "Unexpected any. Specify a different type.", "40"],
      [0, 0, 0, "Unexpected any. Specify a different type.", "41"],
      [0, 0, 0, "Unexpected any. Specify a different type.", "42"],
      [0, 0, 0, "Unexpected any. Specify a different type.", "43"],
      [0, 0, 0, "Unexpected any. Specify a different type.", "44"],
      [0, 0, 0, "Unexpected any. Specify a different type.", "45"],
      [0, 0, 0, "Unexpected any. Specify a different type.", "46"],
      [0, 0, 0, "Unexpected any. Specify a different type.", "47"],
      [0, 0, 0, "Unexpected any. Specify a different type.", "48"],
      [0, 0, 0, "Unexpected any. Specify a different type.", "49"],
      [0, 0, 0, "Unexpected any. Specify a different type.", "50"],
      [0, 0, 0, "Unexpected any. Specify a different type.", "51"],
      [0, 0, 0, "Unexpected any. Specify a different type.", "52"],
      [0, 0, 0, "Do not use any type assertions.", "53"],
      [0, 0, 0, "Unexpected any. Specify a different type.", "54"],
      [0, 0, 0, "Unexpected any. Specify a different type.", "55"],
      [0, 0, 0, "Unexpected any. Specify a different type.", "56"],
      [0, 0, 0, "Unexpected any. Specify a different type.", "57"]
    ],
    "public/app/plugins/datasource/opentsdb/migrations.ts:5381": [
      [0, 0, 0, "Unexpected any. Specify a different type.", "0"]
    ],
    "public/app/plugins/datasource/prometheus/components/PromLink.tsx:5381": [
      [0, 0, 0, "Do not use any type assertions.", "0"]
    ],
    "public/app/plugins/datasource/prometheus/components/PromQueryField.test.tsx:5381": [
      [0, 0, 0, "Unexpected any. Specify a different type.", "0"]
    ],
    "public/app/plugins/datasource/prometheus/components/PromQueryField.tsx:5381": [
      [0, 0, 0, "Unexpected any. Specify a different type.", "0"],
      [0, 0, 0, "Unexpected any. Specify a different type.", "1"],
      [0, 0, 0, "Unexpected any. Specify a different type.", "2"],
      [0, 0, 0, "Unexpected any. Specify a different type.", "3"],
      [0, 0, 0, "Do not use any type assertions.", "4"]
    ],
    "public/app/plugins/datasource/prometheus/components/PrometheusMetricsBrowser.tsx:5381": [
      [0, 0, 0, "Do not use any type assertions.", "0"],
      [0, 0, 0, "Do not use any type assertions.", "1"]
    ],
    "public/app/plugins/datasource/prometheus/components/monaco-query-field/MonacoQueryField.tsx:5381": [
      [0, 0, 0, "Use data-testid for E2E selectors instead of aria-label", "0"]
    ],
    "public/app/plugins/datasource/prometheus/configuration/AzureCredentialsConfig.ts:5381": [
      [0, 0, 0, "Unexpected any. Specify a different type.", "0"],
      [0, 0, 0, "Unexpected any. Specify a different type.", "1"],
      [0, 0, 0, "Unexpected any. Specify a different type.", "2"],
      [0, 0, 0, "Unexpected any. Specify a different type.", "3"],
      [0, 0, 0, "Unexpected any. Specify a different type.", "4"],
      [0, 0, 0, "Unexpected any. Specify a different type.", "5"],
      [0, 0, 0, "Do not use any type assertions.", "6"],
      [0, 0, 0, "Unexpected any. Specify a different type.", "7"],
      [0, 0, 0, "Unexpected any. Specify a different type.", "8"],
      [0, 0, 0, "Unexpected any. Specify a different type.", "9"],
      [0, 0, 0, "Unexpected any. Specify a different type.", "10"],
      [0, 0, 0, "Unexpected any. Specify a different type.", "11"],
      [0, 0, 0, "Unexpected any. Specify a different type.", "12"],
      [0, 0, 0, "Unexpected any. Specify a different type.", "13"],
      [0, 0, 0, "Unexpected any. Specify a different type.", "14"],
      [0, 0, 0, "Unexpected any. Specify a different type.", "15"],
      [0, 0, 0, "Unexpected any. Specify a different type.", "16"],
      [0, 0, 0, "Unexpected any. Specify a different type.", "17"],
      [0, 0, 0, "Unexpected any. Specify a different type.", "18"]
    ],
    "public/app/plugins/datasource/prometheus/configuration/ConfigEditor.tsx:5381": [
      [0, 0, 0, "Unexpected any. Specify a different type.", "0"],
      [0, 0, 0, "Unexpected any. Specify a different type.", "1"],
      [0, 0, 0, "Unexpected any. Specify a different type.", "2"],
      [0, 0, 0, "Unexpected any. Specify a different type.", "3"]
    ],
    "public/app/plugins/datasource/prometheus/configuration/ExemplarSetting.tsx:5381": [
      [0, 0, 0, "Use data-testid for E2E selectors instead of aria-label", "0"]
    ],
    "public/app/plugins/datasource/prometheus/configuration/ExemplarsSettings.tsx:5381": [
      [0, 0, 0, "Use data-testid for E2E selectors instead of aria-label", "0"]
    ],
    "public/app/plugins/datasource/prometheus/configuration/PromSettings.tsx:5381": [
      [0, 0, 0, "Do not use any type assertions.", "0"]
    ],
    "public/app/plugins/datasource/prometheus/datasource.test.ts:5381": [
      [0, 0, 0, "Unexpected any. Specify a different type.", "0"],
      [0, 0, 0, "Unexpected any. Specify a different type.", "1"],
      [0, 0, 0, "Unexpected any. Specify a different type.", "2"],
      [0, 0, 0, "Unexpected any. Specify a different type.", "3"],
      [0, 0, 0, "Unexpected any. Specify a different type.", "4"],
      [0, 0, 0, "Unexpected any. Specify a different type.", "5"],
      [0, 0, 0, "Unexpected any. Specify a different type.", "6"],
      [0, 0, 0, "Unexpected any. Specify a different type.", "7"],
      [0, 0, 0, "Unexpected any. Specify a different type.", "8"],
      [0, 0, 0, "Unexpected any. Specify a different type.", "9"],
      [0, 0, 0, "Unexpected any. Specify a different type.", "10"],
      [0, 0, 0, "Unexpected any. Specify a different type.", "11"]
    ],
    "public/app/plugins/datasource/prometheus/datasource.tsx:5381": [
      [0, 0, 0, "Unexpected any. Specify a different type.", "0"],
      [0, 0, 0, "Unexpected any. Specify a different type.", "1"],
      [0, 0, 0, "Unexpected any. Specify a different type.", "2"],
      [0, 0, 0, "Unexpected any. Specify a different type.", "3"],
      [0, 0, 0, "Unexpected any. Specify a different type.", "4"],
      [0, 0, 0, "Unexpected any. Specify a different type.", "5"],
      [0, 0, 0, "Unexpected any. Specify a different type.", "6"],
      [0, 0, 0, "Unexpected any. Specify a different type.", "7"],
      [0, 0, 0, "Unexpected any. Specify a different type.", "8"],
      [0, 0, 0, "Unexpected any. Specify a different type.", "9"],
      [0, 0, 0, "Unexpected any. Specify a different type.", "10"],
      [0, 0, 0, "Do not use any type assertions.", "11"],
      [0, 0, 0, "Unexpected any. Specify a different type.", "12"],
      [0, 0, 0, "Unexpected any. Specify a different type.", "13"],
      [0, 0, 0, "Unexpected any. Specify a different type.", "14"],
      [0, 0, 0, "Unexpected any. Specify a different type.", "15"],
      [0, 0, 0, "Unexpected any. Specify a different type.", "16"],
      [0, 0, 0, "Unexpected any. Specify a different type.", "17"],
      [0, 0, 0, "Unexpected any. Specify a different type.", "18"],
      [0, 0, 0, "Unexpected any. Specify a different type.", "19"],
      [0, 0, 0, "Unexpected any. Specify a different type.", "20"],
      [0, 0, 0, "Unexpected any. Specify a different type.", "21"],
      [0, 0, 0, "Do not use any type assertions.", "22"],
      [0, 0, 0, "Unexpected any. Specify a different type.", "23"],
      [0, 0, 0, "Unexpected any. Specify a different type.", "24"],
      [0, 0, 0, "Unexpected any. Specify a different type.", "25"],
      [0, 0, 0, "Unexpected any. Specify a different type.", "26"],
      [0, 0, 0, "Unexpected any. Specify a different type.", "27"],
      [0, 0, 0, "Unexpected any. Specify a different type.", "28"],
      [0, 0, 0, "Unexpected any. Specify a different type.", "29"],
      [0, 0, 0, "Unexpected any. Specify a different type.", "30"],
      [0, 0, 0, "Unexpected any. Specify a different type.", "31"],
      [0, 0, 0, "Unexpected any. Specify a different type.", "32"],
      [0, 0, 0, "Unexpected any. Specify a different type.", "33"]
    ],
    "public/app/plugins/datasource/prometheus/language_provider.ts:5381": [
      [0, 0, 0, "Unexpected any. Specify a different type.", "0"],
      [0, 0, 0, "Unexpected any. Specify a different type.", "1"],
      [0, 0, 0, "Unexpected any. Specify a different type.", "2"],
      [0, 0, 0, "Unexpected any. Specify a different type.", "3"],
      [0, 0, 0, "Unexpected any. Specify a different type.", "4"],
      [0, 0, 0, "Unexpected any. Specify a different type.", "5"],
      [0, 0, 0, "Do not use any type assertions.", "6"]
    ],
    "public/app/plugins/datasource/prometheus/language_utils.ts:5381": [
      [0, 0, 0, "Unexpected any. Specify a different type.", "0"],
      [0, 0, 0, "Unexpected any. Specify a different type.", "1"],
      [0, 0, 0, "Do not use any type assertions.", "2"],
      [0, 0, 0, "Do not use any type assertions.", "3"],
      [0, 0, 0, "Unexpected any. Specify a different type.", "4"],
      [0, 0, 0, "Do not use any type assertions.", "5"],
      [0, 0, 0, "Unexpected any. Specify a different type.", "6"],
      [0, 0, 0, "Do not use any type assertions.", "7"],
      [0, 0, 0, "Do not use any type assertions.", "8"],
      [0, 0, 0, "Do not use any type assertions.", "9"]
    ],
    "public/app/plugins/datasource/prometheus/metric_find_query.test.ts:5381": [
      [0, 0, 0, "Unexpected any. Specify a different type.", "0"]
    ],
    "public/app/plugins/datasource/prometheus/metric_find_query.ts:5381": [
      [0, 0, 0, "Unexpected any. Specify a different type.", "0"],
      [0, 0, 0, "Unexpected any. Specify a different type.", "1"],
      [0, 0, 0, "Unexpected any. Specify a different type.", "2"],
      [0, 0, 0, "Do not use any type assertions.", "3"],
      [0, 0, 0, "Unexpected any. Specify a different type.", "4"]
    ],
    "public/app/plugins/datasource/prometheus/query_hints.ts:5381": [
      [0, 0, 0, "Unexpected any. Specify a different type.", "0"],
      [0, 0, 0, "Do not use any type assertions.", "1"],
      [0, 0, 0, "Do not use any type assertions.", "2"],
      [0, 0, 0, "Do not use any type assertions.", "3"],
      [0, 0, 0, "Do not use any type assertions.", "4"]
    ],
    "public/app/plugins/datasource/prometheus/querybuilder/binaryScalarOperations.ts:5381": [
      [0, 0, 0, "Do not use any type assertions.", "0"],
      [0, 0, 0, "Unexpected any. Specify a different type.", "1"]
    ],
    "public/app/plugins/datasource/prometheus/querybuilder/components/LabelFilterItem.tsx:5381": [
      [0, 0, 0, "Use data-testid for E2E selectors instead of aria-label", "0"],
      [0, 0, 0, "Do not use any type assertions.", "1"],
      [0, 0, 0, "Use data-testid for E2E selectors instead of aria-label", "2"],
      [0, 0, 0, "Do not use any type assertions.", "3"],
      [0, 0, 0, "Use data-testid for E2E selectors instead of aria-label", "4"],
      [0, 0, 0, "Do not use any type assertions.", "5"],
      [0, 0, 0, "Do not use any type assertions.", "6"]
    ],
    "public/app/plugins/datasource/prometheus/querybuilder/components/LabelParamEditor.tsx:5381": [
      [0, 0, 0, "Unexpected any. Specify a different type.", "0"],
      [0, 0, 0, "Do not use any type assertions.", "1"],
      [0, 0, 0, "Unexpected any. Specify a different type.", "2"]
    ],
    "public/app/plugins/datasource/prometheus/querybuilder/components/MetricSelect.tsx:5381": [
      [0, 0, 0, "Unexpected any. Specify a different type.", "0"],
      [0, 0, 0, "Unexpected any. Specify a different type.", "1"],
      [0, 0, 0, "Unexpected any. Specify a different type.", "2"],
      [0, 0, 0, "Unexpected any. Specify a different type.", "3"]
    ],
    "public/app/plugins/datasource/prometheus/querybuilder/components/PromQueryBuilder.tsx:5381": [
      [0, 0, 0, "Do not use any type assertions.", "0"],
      [0, 0, 0, "Do not use any type assertions.", "1"]
    ],
    "public/app/plugins/datasource/prometheus/querybuilder/components/PromQueryBuilderContainer.tsx:5381": [
      [0, 0, 0, "Do not use any type assertions.", "0"]
    ],
    "public/app/plugins/datasource/prometheus/querybuilder/components/PromQueryEditorSelector.tsx:5381": [
      [0, 0, 0, "Use data-testid for E2E selectors instead of aria-label", "0"]
    ],
    "public/app/plugins/datasource/prometheus/querybuilder/shared/LabelFilterItem.tsx:5381": [
      [0, 0, 0, "Use data-testid for E2E selectors instead of aria-label", "0"],
      [0, 0, 0, "Do not use any type assertions.", "1"],
      [0, 0, 0, "Do not use any type assertions.", "2"],
      [0, 0, 0, "Use data-testid for E2E selectors instead of aria-label", "3"],
      [0, 0, 0, "Do not use any type assertions.", "4"],
      [0, 0, 0, "Do not use any type assertions.", "5"],
      [0, 0, 0, "Use data-testid for E2E selectors instead of aria-label", "6"],
      [0, 0, 0, "Do not use any type assertions.", "7"],
      [0, 0, 0, "Do not use any type assertions.", "8"],
      [0, 0, 0, "Unexpected any. Specify a different type.", "9"],
      [0, 0, 0, "Do not use any type assertions.", "10"],
      [0, 0, 0, "Do not use any type assertions.", "11"]
    ],
    "public/app/plugins/datasource/prometheus/querybuilder/shared/LabelFilters.tsx:5381": [
      [0, 0, 0, "Do not use any type assertions.", "0"]
    ],
    "public/app/plugins/datasource/prometheus/querybuilder/shared/OperationEditor.tsx:5381": [
      [0, 0, 0, "Unexpected any. Specify a different type.", "0"]
    ],
    "public/app/plugins/datasource/prometheus/querybuilder/shared/OperationParamEditor.tsx:5381": [
      [0, 0, 0, "Do not use any type assertions.", "0"],
      [0, 0, 0, "Do not use any type assertions.", "1"],
      [0, 0, 0, "Unexpected any. Specify a different type.", "2"],
      [0, 0, 0, "Do not use any type assertions.", "3"],
      [0, 0, 0, "Do not use any type assertions.", "4"]
    ],
    "public/app/plugins/datasource/prometheus/querybuilder/shared/operationUtils.ts:5381": [
      [0, 0, 0, "Do not use any type assertions.", "0"]
    ],
    "public/app/plugins/datasource/prometheus/querybuilder/shared/parsingUtils.ts:5381": [
      [0, 0, 0, "Unexpected any. Specify a different type.", "0"]
    ],
    "public/app/plugins/datasource/prometheus/querybuilder/shared/types.ts:5381": [
      [0, 0, 0, "Unexpected any. Specify a different type.", "0"],
      [0, 0, 0, "Unexpected any. Specify a different type.", "1"],
      [0, 0, 0, "Unexpected any. Specify a different type.", "2"]
    ],
<<<<<<< HEAD
    "public/app/plugins/datasource/prometheus/querycache/QueryCache.ts:5381": [
      [0, 0, 0, "Do not use any type assertions.", "0"],
      [0, 0, 0, "Do not use any type assertions.", "1"],
      [0, 0, 0, "Do not use any type assertions.", "2"],
      [0, 0, 0, "Do not use any type assertions.", "3"]
    ],
=======
>>>>>>> 56ae70aa
    "public/app/plugins/datasource/prometheus/result_transformer.test.ts:5381": [
      [0, 0, 0, "Unexpected any. Specify a different type.", "0"],
      [0, 0, 0, "Unexpected any. Specify a different type.", "1"],
      [0, 0, 0, "Unexpected any. Specify a different type.", "2"],
      [0, 0, 0, "Unexpected any. Specify a different type.", "3"],
      [0, 0, 0, "Unexpected any. Specify a different type.", "4"],
      [0, 0, 0, "Unexpected any. Specify a different type.", "5"],
      [0, 0, 0, "Unexpected any. Specify a different type.", "6"],
      [0, 0, 0, "Unexpected any. Specify a different type.", "7"],
      [0, 0, 0, "Unexpected any. Specify a different type.", "8"],
      [0, 0, 0, "Unexpected any. Specify a different type.", "9"],
      [0, 0, 0, "Unexpected any. Specify a different type.", "10"],
      [0, 0, 0, "Unexpected any. Specify a different type.", "11"],
      [0, 0, 0, "Unexpected any. Specify a different type.", "12"],
      [0, 0, 0, "Unexpected any. Specify a different type.", "13"],
      [0, 0, 0, "Unexpected any. Specify a different type.", "14"],
      [0, 0, 0, "Unexpected any. Specify a different type.", "15"],
      [0, 0, 0, "Unexpected any. Specify a different type.", "16"],
      [0, 0, 0, "Unexpected any. Specify a different type.", "17"],
      [0, 0, 0, "Unexpected any. Specify a different type.", "18"],
      [0, 0, 0, "Unexpected any. Specify a different type.", "19"],
      [0, 0, 0, "Unexpected any. Specify a different type.", "20"],
      [0, 0, 0, "Unexpected any. Specify a different type.", "21"],
      [0, 0, 0, "Unexpected any. Specify a different type.", "22"],
      [0, 0, 0, "Unexpected any. Specify a different type.", "23"],
      [0, 0, 0, "Unexpected any. Specify a different type.", "24"],
      [0, 0, 0, "Unexpected any. Specify a different type.", "25"],
      [0, 0, 0, "Unexpected any. Specify a different type.", "26"],
      [0, 0, 0, "Unexpected any. Specify a different type.", "27"],
      [0, 0, 0, "Unexpected any. Specify a different type.", "28"],
      [0, 0, 0, "Unexpected any. Specify a different type.", "29"],
      [0, 0, 0, "Unexpected any. Specify a different type.", "30"],
      [0, 0, 0, "Unexpected any. Specify a different type.", "31"]
    ],
    "public/app/plugins/datasource/prometheus/result_transformer.ts:5381": [
      [0, 0, 0, "Do not use any type assertions.", "0"]
    ],
    "public/app/plugins/datasource/prometheus/types.ts:5381": [
      [0, 0, 0, "Unexpected any. Specify a different type.", "0"],
      [0, 0, 0, "Unexpected any. Specify a different type.", "1"],
      [0, 0, 0, "Unexpected any. Specify a different type.", "2"],
      [0, 0, 0, "Unexpected any. Specify a different type.", "3"]
    ],
    "public/app/plugins/datasource/tempo/QueryEditor/QueryField.tsx:5381": [
      [0, 0, 0, "Do not use any type assertions.", "0"],
      [0, 0, 0, "Do not use any type assertions.", "1"]
    ],
    "public/app/plugins/datasource/tempo/QueryEditor/ServiceGraphSection.tsx:5381": [
      [0, 0, 0, "Do not use any type assertions.", "0"],
      [0, 0, 0, "Do not use any type assertions.", "1"]
    ],
    "public/app/plugins/datasource/tempo/datasource.test.ts:5381": [
      [0, 0, 0, "Unexpected any. Specify a different type.", "0"],
      [0, 0, 0, "Unexpected any. Specify a different type.", "1"],
      [0, 0, 0, "Unexpected any. Specify a different type.", "2"],
      [0, 0, 0, "Unexpected any. Specify a different type.", "3"],
      [0, 0, 0, "Unexpected any. Specify a different type.", "4"],
      [0, 0, 0, "Unexpected any. Specify a different type.", "5"],
      [0, 0, 0, "Unexpected any. Specify a different type.", "6"],
      [0, 0, 0, "Unexpected any. Specify a different type.", "7"],
      [0, 0, 0, "Unexpected any. Specify a different type.", "8"],
      [0, 0, 0, "Unexpected any. Specify a different type.", "9"],
      [0, 0, 0, "Unexpected any. Specify a different type.", "10"],
      [0, 0, 0, "Unexpected any. Specify a different type.", "11"],
      [0, 0, 0, "Unexpected any. Specify a different type.", "12"],
      [0, 0, 0, "Unexpected any. Specify a different type.", "13"],
      [0, 0, 0, "Unexpected any. Specify a different type.", "14"],
      [0, 0, 0, "Unexpected any. Specify a different type.", "15"],
      [0, 0, 0, "Unexpected any. Specify a different type.", "16"]
    ],
    "public/app/plugins/datasource/tempo/datasource.ts:5381": [
      [0, 0, 0, "Do not use any type assertions.", "0"],
      [0, 0, 0, "Unexpected any. Specify a different type.", "1"],
      [0, 0, 0, "Do not use any type assertions.", "2"],
      [0, 0, 0, "Do not use any type assertions.", "3"],
      [0, 0, 0, "Unexpected any. Specify a different type.", "4"],
      [0, 0, 0, "Unexpected any. Specify a different type.", "5"],
      [0, 0, 0, "Unexpected any. Specify a different type.", "6"],
      [0, 0, 0, "Unexpected any. Specify a different type.", "7"],
      [0, 0, 0, "Do not use any type assertions.", "8"],
      [0, 0, 0, "Do not use any type assertions.", "9"],
      [0, 0, 0, "Do not use any type assertions.", "10"],
      [0, 0, 0, "Do not use any type assertions.", "11"],
      [0, 0, 0, "Do not use any type assertions.", "12"],
      [0, 0, 0, "Unexpected any. Specify a different type.", "13"],
      [0, 0, 0, "Unexpected any. Specify a different type.", "14"],
      [0, 0, 0, "Unexpected any. Specify a different type.", "15"],
      [0, 0, 0, "Unexpected any. Specify a different type.", "16"]
    ],
    "public/app/plugins/datasource/tempo/language_provider.ts:5381": [
      [0, 0, 0, "Unexpected any. Specify a different type.", "0"]
    ],
    "public/app/plugins/datasource/tempo/resultTransformer.ts:5381": [
      [0, 0, 0, "Do not use any type assertions.", "0"],
      [0, 0, 0, "Unexpected any. Specify a different type.", "1"],
      [0, 0, 0, "Do not use any type assertions.", "2"],
      [0, 0, 0, "Unexpected any. Specify a different type.", "3"],
      [0, 0, 0, "Do not use any type assertions.", "4"],
      [0, 0, 0, "Unexpected any. Specify a different type.", "5"],
      [0, 0, 0, "Do not use any type assertions.", "6"],
      [0, 0, 0, "Unexpected any. Specify a different type.", "7"],
      [0, 0, 0, "Do not use any type assertions.", "8"],
      [0, 0, 0, "Do not use any type assertions.", "9"],
      [0, 0, 0, "Do not use any type assertions.", "10"],
      [0, 0, 0, "Unexpected any. Specify a different type.", "11"]
    ],
    "public/app/plugins/datasource/tempo/testResponse.ts:5381": [
      [0, 0, 0, "Do not use any type assertions.", "0"],
      [0, 0, 0, "Unexpected any. Specify a different type.", "1"],
      [0, 0, 0, "Do not use any type assertions.", "2"],
      [0, 0, 0, "Unexpected any. Specify a different type.", "3"]
    ],
    "public/app/plugins/datasource/tempo/traceql/TraceQLEditor.tsx:5381": [
      [0, 0, 0, "Do not use any type assertions.", "0"],
      [0, 0, 0, "Do not use any type assertions.", "1"]
    ],
    "public/app/plugins/datasource/tempo/traceql/autocomplete.test.ts:5381": [
      [0, 0, 0, "Unexpected any. Specify a different type.", "0"],
      [0, 0, 0, "Unexpected any. Specify a different type.", "1"]
    ],
    "public/app/plugins/datasource/testdata/ConfigEditor.tsx:5381": [
      [0, 0, 0, "Unexpected any. Specify a different type.", "0"]
    ],
    "public/app/plugins/datasource/testdata/QueryEditor.tsx:5381": [
      [0, 0, 0, "Unexpected any. Specify a different type.", "0"],
      [0, 0, 0, "Do not use any type assertions.", "1"],
      [0, 0, 0, "Unexpected any. Specify a different type.", "2"],
      [0, 0, 0, "Unexpected any. Specify a different type.", "3"],
      [0, 0, 0, "Do not use any type assertions.", "4"],
      [0, 0, 0, "Unexpected any. Specify a different type.", "5"]
    ],
    "public/app/plugins/datasource/testdata/components/RandomWalkEditor.tsx:5381": [
      [0, 0, 0, "Do not use any type assertions.", "0"],
      [0, 0, 0, "Do not use any type assertions.", "1"],
      [0, 0, 0, "Unexpected any. Specify a different type.", "2"],
      [0, 0, 0, "Do not use any type assertions.", "3"]
    ],
    "public/app/plugins/datasource/testdata/components/RawFrameEditor.tsx:5381": [
      [0, 0, 0, "Unexpected any. Specify a different type.", "0"]
    ],
    "public/app/plugins/datasource/testdata/components/SimulationQueryEditor.tsx:5381": [
      [0, 0, 0, "Do not use any type assertions.", "0"],
      [0, 0, 0, "Do not use any type assertions.", "1"],
      [0, 0, 0, "Unexpected any. Specify a different type.", "2"],
      [0, 0, 0, "Unexpected any. Specify a different type.", "3"]
    ],
    "public/app/plugins/datasource/testdata/components/SimulationSchemaForm.tsx:5381": [
      [0, 0, 0, "Unexpected any. Specify a different type.", "0"],
      [0, 0, 0, "Unexpected any. Specify a different type.", "1"]
    ],
    "public/app/plugins/datasource/testdata/components/StreamingClientEditor.tsx:5381": [
      [0, 0, 0, "Do not use any type assertions.", "0"]
    ],
    "public/app/plugins/datasource/testdata/datasource.ts:5381": [
      [0, 0, 0, "Do not use any type assertions.", "0"],
      [0, 0, 0, "Unexpected any. Specify a different type.", "1"],
      [0, 0, 0, "Unexpected any. Specify a different type.", "2"]
    ],
    "public/app/plugins/datasource/testdata/module.tsx:5381": [
      [0, 0, 0, "Unexpected any. Specify a different type.", "0"]
    ],
    "public/app/plugins/datasource/testdata/nodeGraphUtils.ts:5381": [
      [0, 0, 0, "Do not use any type assertions.", "0"],
      [0, 0, 0, "Unexpected any. Specify a different type.", "1"]
    ],
    "public/app/plugins/datasource/testdata/runStreams.ts:5381": [
      [0, 0, 0, "Unexpected any. Specify a different type.", "0"]
    ],
    "public/app/plugins/datasource/testdata/testData/serviceMapResponse.ts:5381": [
      [0, 0, 0, "Do not use any type assertions.", "0"],
      [0, 0, 0, "Do not use any type assertions.", "1"]
    ],
    "public/app/plugins/datasource/zipkin/QueryField.tsx:5381": [
      [0, 0, 0, "Do not use any type assertions.", "0"],
      [0, 0, 0, "Do not use any type assertions.", "1"],
      [0, 0, 0, "Unexpected any. Specify a different type.", "2"]
    ],
    "public/app/plugins/datasource/zipkin/datasource.ts:5381": [
      [0, 0, 0, "Do not use any type assertions.", "0"],
      [0, 0, 0, "Unexpected any. Specify a different type.", "1"],
      [0, 0, 0, "Unexpected any. Specify a different type.", "2"],
      [0, 0, 0, "Unexpected any. Specify a different type.", "3"],
      [0, 0, 0, "Unexpected any. Specify a different type.", "4"]
    ],
    "public/app/plugins/datasource/zipkin/utils/testData.ts:5381": [
      [0, 0, 0, "Unexpected any. Specify a different type.", "0"]
    ],
    "public/app/plugins/datasource/zipkin/utils/testResponse.ts:5381": [
      [0, 0, 0, "Unexpected any. Specify a different type.", "0"],
      [0, 0, 0, "Do not use any type assertions.", "1"],
      [0, 0, 0, "Unexpected any. Specify a different type.", "2"],
      [0, 0, 0, "Unexpected any. Specify a different type.", "3"],
      [0, 0, 0, "Unexpected any. Specify a different type.", "4"]
    ],
    "public/app/plugins/datasource/zipkin/utils/transforms.ts:5381": [
      [0, 0, 0, "Do not use any type assertions.", "0"],
      [0, 0, 0, "Unexpected any. Specify a different type.", "1"]
    ],
    "public/app/plugins/panel/alertlist/AlertList.tsx:5381": [
      [0, 0, 0, "Unexpected any. Specify a different type.", "0"],
      [0, 0, 0, "Unexpected any. Specify a different type.", "1"],
      [0, 0, 0, "Unexpected any. Specify a different type.", "2"]
    ],
    "public/app/plugins/panel/alertlist/AlertListMigrationHandler.ts:5381": [
      [0, 0, 0, "Unexpected any. Specify a different type.", "0"],
      [0, 0, 0, "Unexpected any. Specify a different type.", "1"],
      [0, 0, 0, "Unexpected any. Specify a different type.", "2"]
    ],
    "public/app/plugins/panel/annolist/AnnoListPanel.test.tsx:5381": [
      [0, 0, 0, "Unexpected any. Specify a different type.", "0"],
      [0, 0, 0, "Unexpected any. Specify a different type.", "1"],
      [0, 0, 0, "Unexpected any. Specify a different type.", "2"],
      [0, 0, 0, "Unexpected any. Specify a different type.", "3"]
    ],
    "public/app/plugins/panel/annolist/AnnoListPanel.tsx:5381": [
      [0, 0, 0, "Unexpected any. Specify a different type.", "0"],
      [0, 0, 0, "Unexpected any. Specify a different type.", "1"],
      [0, 0, 0, "Do not use any type assertions.", "2"]
    ],
    "public/app/plugins/panel/annolist/module.tsx:5381": [
      [0, 0, 0, "Do not use any type assertions.", "0"]
    ],
    "public/app/plugins/panel/barchart/BarChartPanel.tsx:5381": [
      [0, 0, 0, "Do not use any type assertions.", "0"],
      [0, 0, 0, "Do not use any type assertions.", "1"]
    ],
    "public/app/plugins/panel/barchart/bars.ts:5381": [
      [0, 0, 0, "Do not use any type assertions.", "0"],
      [0, 0, 0, "Unexpected any. Specify a different type.", "1"],
      [0, 0, 0, "Do not use any type assertions.", "2"],
      [0, 0, 0, "Unexpected any. Specify a different type.", "3"],
      [0, 0, 0, "Do not use any type assertions.", "4"]
    ],
    "public/app/plugins/panel/barchart/module.tsx:5381": [
      [0, 0, 0, "Do not use any type assertions.", "0"]
    ],
    "public/app/plugins/panel/barchart/quadtree.ts:5381": [
      [0, 0, 0, "Unexpected any. Specify a different type.", "0"]
    ],
    "public/app/plugins/panel/candlestick/CandlestickPanel.tsx:5381": [
      [0, 0, 0, "Do not use any type assertions.", "0"],
      [0, 0, 0, "Do not use any type assertions.", "1"],
      [0, 0, 0, "Do not use any type assertions.", "2"],
      [0, 0, 0, "Unexpected any. Specify a different type.", "3"]
    ],
    "public/app/plugins/panel/candlestick/module.tsx:5381": [
      [0, 0, 0, "Do not use any type assertions.", "0"],
      [0, 0, 0, "Do not use any type assertions.", "1"],
      [0, 0, 0, "Do not use any type assertions.", "2"],
      [0, 0, 0, "Do not use any type assertions.", "3"]
    ],
    "public/app/plugins/panel/candlestick/utils.ts:5381": [
      [0, 0, 0, "Do not use any type assertions.", "0"],
      [0, 0, 0, "Do not use any type assertions.", "1"],
      [0, 0, 0, "Do not use any type assertions.", "2"],
      [0, 0, 0, "Do not use any type assertions.", "3"],
      [0, 0, 0, "Do not use any type assertions.", "4"],
      [0, 0, 0, "Do not use any type assertions.", "5"],
      [0, 0, 0, "Do not use any type assertions.", "6"],
      [0, 0, 0, "Do not use any type assertions.", "7"],
      [0, 0, 0, "Do not use any type assertions.", "8"],
      [0, 0, 0, "Do not use any type assertions.", "9"],
      [0, 0, 0, "Do not use any type assertions.", "10"],
      [0, 0, 0, "Do not use any type assertions.", "11"]
    ],
    "public/app/plugins/panel/canvas/CanvasPanel.tsx:5381": [
      [0, 0, 0, "Do not use any type assertions.", "0"],
      [0, 0, 0, "Do not use any type assertions.", "1"]
    ],
    "public/app/plugins/panel/canvas/InlineEdit.tsx:5381": [
      [0, 0, 0, "Unexpected any. Specify a different type.", "0"],
      [0, 0, 0, "Unexpected any. Specify a different type.", "1"]
    ],
    "public/app/plugins/panel/canvas/InlineEditBody.tsx:5381": [
      [0, 0, 0, "Unexpected any. Specify a different type.", "0"],
      [0, 0, 0, "Unexpected any. Specify a different type.", "1"],
      [0, 0, 0, "Unexpected any. Specify a different type.", "2"],
      [0, 0, 0, "Unexpected any. Specify a different type.", "3"],
      [0, 0, 0, "Do not use any type assertions.", "4"],
      [0, 0, 0, "Unexpected any. Specify a different type.", "5"]
    ],
    "public/app/plugins/panel/canvas/editor/APIEditor.tsx:5381": [
      [0, 0, 0, "Do not use any type assertions.", "0"],
      [0, 0, 0, "Unexpected any. Specify a different type.", "1"],
      [0, 0, 0, "Unexpected any. Specify a different type.", "2"],
      [0, 0, 0, "Unexpected any. Specify a different type.", "3"],
      [0, 0, 0, "Unexpected any. Specify a different type.", "4"]
    ],
    "public/app/plugins/panel/canvas/editor/PlacementEditor.tsx:5381": [
      [0, 0, 0, "Unexpected any. Specify a different type.", "0"]
    ],
    "public/app/plugins/panel/canvas/editor/TreeNavigationEditor.tsx:5381": [
      [0, 0, 0, "Unexpected any. Specify a different type.", "0"]
    ],
    "public/app/plugins/panel/canvas/editor/elementEditor.tsx:5381": [
      [0, 0, 0, "Unexpected any. Specify a different type.", "0"],
      [0, 0, 0, "Do not use any type assertions.", "1"],
      [0, 0, 0, "Unexpected any. Specify a different type.", "2"]
    ],
    "public/app/plugins/panel/canvas/editor/layerEditor.tsx:5381": [
      [0, 0, 0, "Do not use any type assertions.", "0"],
      [0, 0, 0, "Unexpected any. Specify a different type.", "1"],
      [0, 0, 0, "Do not use any type assertions.", "2"],
      [0, 0, 0, "Unexpected any. Specify a different type.", "3"],
      [0, 0, 0, "Do not use any type assertions.", "4"],
      [0, 0, 0, "Unexpected any. Specify a different type.", "5"]
    ],
    "public/app/plugins/panel/canvas/utils.ts:5381": [
      [0, 0, 0, "Do not use any type assertions.", "0"]
    ],
    "public/app/plugins/panel/dashlist/module.tsx:5381": [
      [0, 0, 0, "Unexpected any. Specify a different type.", "0"]
    ],
    "public/app/plugins/panel/debug/CursorView.tsx:5381": [
      [0, 0, 0, "Do not use any type assertions.", "0"],
      [0, 0, 0, "Unexpected any. Specify a different type.", "1"]
    ],
    "public/app/plugins/panel/debug/EventBusLogger.tsx:5381": [
      [0, 0, 0, "Unexpected any. Specify a different type.", "0"],
      [0, 0, 0, "Do not use any type assertions.", "1"],
      [0, 0, 0, "Unexpected any. Specify a different type.", "2"]
    ],
    "public/app/plugins/panel/gauge/GaugeMigrations.ts:5381": [
      [0, 0, 0, "Unexpected any. Specify a different type.", "0"]
    ],
    "public/app/plugins/panel/geomap/components/MarkersLegend.tsx:5381": [
      [0, 0, 0, "Do not use any type assertions.", "0"],
      [0, 0, 0, "Do not use any type assertions.", "1"],
      [0, 0, 0, "Unexpected any. Specify a different type.", "2"],
      [0, 0, 0, "Do not use any type assertions.", "3"],
      [0, 0, 0, "Do not use any type assertions.", "4"]
    ],
    "public/app/plugins/panel/geomap/components/MeasureVectorLayer.ts:5381": [
      [0, 0, 0, "Do not use any type assertions.", "0"],
      [0, 0, 0, "Do not use any type assertions.", "1"],
      [0, 0, 0, "Do not use any type assertions.", "2"]
    ],
    "public/app/plugins/panel/geomap/editor/GeomapStyleRulesEditor.tsx:5381": [
      [0, 0, 0, "Unexpected any. Specify a different type.", "0"],
      [0, 0, 0, "Do not use any type assertions.", "1"]
    ],
    "public/app/plugins/panel/geomap/editor/StyleEditor.tsx:5381": [
      [0, 0, 0, "Do not use any type assertions.", "0"],
      [0, 0, 0, "Do not use any type assertions.", "1"],
      [0, 0, 0, "Do not use any type assertions.", "2"],
      [0, 0, 0, "Do not use any type assertions.", "3"],
      [0, 0, 0, "Do not use any type assertions.", "4"],
      [0, 0, 0, "Do not use any type assertions.", "5"],
      [0, 0, 0, "Do not use any type assertions.", "6"],
      [0, 0, 0, "Do not use any type assertions.", "7"],
      [0, 0, 0, "Do not use any type assertions.", "8"],
      [0, 0, 0, "Do not use any type assertions.", "9"],
      [0, 0, 0, "Do not use any type assertions.", "10"],
      [0, 0, 0, "Do not use any type assertions.", "11"]
    ],
    "public/app/plugins/panel/geomap/editor/StyleRuleEditor.tsx:5381": [
      [0, 0, 0, "Unexpected any. Specify a different type.", "0"],
      [0, 0, 0, "Do not use any type assertions.", "1"]
    ],
    "public/app/plugins/panel/geomap/layers/basemaps/carto.ts:5381": [
      [0, 0, 0, "Do not use any type assertions.", "0"]
    ],
    "public/app/plugins/panel/geomap/layers/basemaps/esri.ts:5381": [
      [0, 0, 0, "Do not use any type assertions.", "0"]
    ],
    "public/app/plugins/panel/geomap/layers/registry.ts:5381": [
      [0, 0, 0, "Unexpected any. Specify a different type.", "0"],
      [0, 0, 0, "Unexpected any. Specify a different type.", "1"]
    ],
    "public/app/plugins/panel/geomap/migrations.test.ts:5381": [
      [0, 0, 0, "Unexpected any. Specify a different type.", "0"]
    ],
    "public/app/plugins/panel/geomap/migrations.ts:5381": [
      [0, 0, 0, "Unexpected any. Specify a different type.", "0"],
      [0, 0, 0, "Unexpected any. Specify a different type.", "1"],
      [0, 0, 0, "Do not use any type assertions.", "2"],
      [0, 0, 0, "Unexpected any. Specify a different type.", "3"],
      [0, 0, 0, "Unexpected any. Specify a different type.", "4"]
    ],
    "public/app/plugins/panel/geomap/utils/layers.ts:5381": [
      [0, 0, 0, "Unexpected any. Specify a different type.", "0"],
      [0, 0, 0, "Do not use any type assertions.", "1"]
    ],
    "public/app/plugins/panel/geomap/utils/selection.ts:5381": [
      [0, 0, 0, "Unexpected any. Specify a different type.", "0"]
    ],
    "public/app/plugins/panel/geomap/utils/tootltip.ts:5381": [
      [0, 0, 0, "Do not use any type assertions.", "0"],
      [0, 0, 0, "Do not use any type assertions.", "1"]
    ],
    "public/app/plugins/panel/graph/GraphContextMenuCtrl.ts:5381": [
      [0, 0, 0, "Unexpected any. Specify a different type.", "0"],
      [0, 0, 0, "Unexpected any. Specify a different type.", "1"]
    ],
    "public/app/plugins/panel/graph/GraphMigrations.test.ts:5381": [
      [0, 0, 0, "Unexpected any. Specify a different type.", "0"],
      [0, 0, 0, "Unexpected any. Specify a different type.", "1"]
    ],
    "public/app/plugins/panel/graph/GraphMigrations.ts:5381": [
      [0, 0, 0, "Unexpected any. Specify a different type.", "0"],
      [0, 0, 0, "Unexpected any. Specify a different type.", "1"],
      [0, 0, 0, "Do not use any type assertions.", "2"]
    ],
    "public/app/plugins/panel/graph/Legend/Legend.tsx:5381": [
      [0, 0, 0, "Unexpected any. Specify a different type.", "0"],
      [0, 0, 0, "Unexpected any. Specify a different type.", "1"],
      [0, 0, 0, "Unexpected any. Specify a different type.", "2"],
      [0, 0, 0, "Unexpected any. Specify a different type.", "3"],
      [0, 0, 0, "Unexpected any. Specify a different type.", "4"],
      [0, 0, 0, "Unexpected any. Specify a different type.", "5"],
      [0, 0, 0, "Do not use any type assertions.", "6"],
      [0, 0, 0, "Unexpected any. Specify a different type.", "7"],
      [0, 0, 0, "Unexpected any. Specify a different type.", "8"],
      [0, 0, 0, "Unexpected any. Specify a different type.", "9"],
      [0, 0, 0, "Unexpected any. Specify a different type.", "10"]
    ],
    "public/app/plugins/panel/graph/Legend/LegendSeriesItem.tsx:5381": [
      [0, 0, 0, "Unexpected any. Specify a different type.", "0"],
      [0, 0, 0, "Unexpected any. Specify a different type.", "1"],
      [0, 0, 0, "Unexpected any. Specify a different type.", "2"],
      [0, 0, 0, "Unexpected any. Specify a different type.", "3"],
      [0, 0, 0, "Unexpected any. Specify a different type.", "4"],
      [0, 0, 0, "Unexpected any. Specify a different type.", "5"],
      [0, 0, 0, "Use data-testid for E2E selectors instead of aria-label", "6"],
      [0, 0, 0, "Unexpected any. Specify a different type.", "7"]
    ],
    "public/app/plugins/panel/graph/align_yaxes.ts:5381": [
      [0, 0, 0, "Unexpected any. Specify a different type.", "0"],
      [0, 0, 0, "Unexpected any. Specify a different type.", "1"],
      [0, 0, 0, "Unexpected any. Specify a different type.", "2"],
      [0, 0, 0, "Unexpected any. Specify a different type.", "3"]
    ],
    "public/app/plugins/panel/graph/annotation_tooltip.ts:5381": [
      [0, 0, 0, "Unexpected any. Specify a different type.", "0"],
      [0, 0, 0, "Unexpected any. Specify a different type.", "1"],
      [0, 0, 0, "Unexpected any. Specify a different type.", "2"]
    ],
    "public/app/plugins/panel/graph/axes_editor.ts:5381": [
      [0, 0, 0, "Unexpected any. Specify a different type.", "0"],
      [0, 0, 0, "Unexpected any. Specify a different type.", "1"],
      [0, 0, 0, "Unexpected any. Specify a different type.", "2"],
      [0, 0, 0, "Unexpected any. Specify a different type.", "3"],
      [0, 0, 0, "Unexpected any. Specify a different type.", "4"],
      [0, 0, 0, "Unexpected any. Specify a different type.", "5"],
      [0, 0, 0, "Do not use any type assertions.", "6"],
      [0, 0, 0, "Unexpected any. Specify a different type.", "7"]
    ],
    "public/app/plugins/panel/graph/data_processor.ts:5381": [
      [0, 0, 0, "Unexpected any. Specify a different type.", "0"],
      [0, 0, 0, "Unexpected any. Specify a different type.", "1"],
      [0, 0, 0, "Unexpected any. Specify a different type.", "2"],
      [0, 0, 0, "Unexpected any. Specify a different type.", "3"],
      [0, 0, 0, "Unexpected any. Specify a different type.", "4"]
    ],
    "public/app/plugins/panel/graph/event_editor.ts:5381": [
      [0, 0, 0, "Unexpected any. Specify a different type.", "0"],
      [0, 0, 0, "Unexpected any. Specify a different type.", "1"],
      [0, 0, 0, "Unexpected any. Specify a different type.", "2"]
    ],
    "public/app/plugins/panel/graph/event_manager.ts:5381": [
      [0, 0, 0, "Unexpected any. Specify a different type.", "0"],
      [0, 0, 0, "Unexpected any. Specify a different type.", "1"],
      [0, 0, 0, "Unexpected any. Specify a different type.", "2"],
      [0, 0, 0, "Unexpected any. Specify a different type.", "3"],
      [0, 0, 0, "Unexpected any. Specify a different type.", "4"],
      [0, 0, 0, "Unexpected any. Specify a different type.", "5"],
      [0, 0, 0, "Unexpected any. Specify a different type.", "6"],
      [0, 0, 0, "Unexpected any. Specify a different type.", "7"]
    ],
    "public/app/plugins/panel/graph/graph.ts:5381": [
      [0, 0, 0, "Unexpected any. Specify a different type.", "0"],
      [0, 0, 0, "Unexpected any. Specify a different type.", "1"],
      [0, 0, 0, "Unexpected any. Specify a different type.", "2"],
      [0, 0, 0, "Unexpected any. Specify a different type.", "3"],
      [0, 0, 0, "Unexpected any. Specify a different type.", "4"],
      [0, 0, 0, "Unexpected any. Specify a different type.", "5"],
      [0, 0, 0, "Unexpected any. Specify a different type.", "6"],
      [0, 0, 0, "Unexpected any. Specify a different type.", "7"],
      [0, 0, 0, "Unexpected any. Specify a different type.", "8"],
      [0, 0, 0, "Unexpected any. Specify a different type.", "9"],
      [0, 0, 0, "Unexpected any. Specify a different type.", "10"],
      [0, 0, 0, "Unexpected any. Specify a different type.", "11"],
      [0, 0, 0, "Unexpected any. Specify a different type.", "12"],
      [0, 0, 0, "Unexpected any. Specify a different type.", "13"],
      [0, 0, 0, "Do not use any type assertions.", "14"],
      [0, 0, 0, "Unexpected any. Specify a different type.", "15"],
      [0, 0, 0, "Unexpected any. Specify a different type.", "16"],
      [0, 0, 0, "Unexpected any. Specify a different type.", "17"],
      [0, 0, 0, "Unexpected any. Specify a different type.", "18"],
      [0, 0, 0, "Unexpected any. Specify a different type.", "19"],
      [0, 0, 0, "Unexpected any. Specify a different type.", "20"],
      [0, 0, 0, "Unexpected any. Specify a different type.", "21"],
      [0, 0, 0, "Unexpected any. Specify a different type.", "22"],
      [0, 0, 0, "Unexpected any. Specify a different type.", "23"],
      [0, 0, 0, "Unexpected any. Specify a different type.", "24"],
      [0, 0, 0, "Unexpected any. Specify a different type.", "25"],
      [0, 0, 0, "Unexpected any. Specify a different type.", "26"],
      [0, 0, 0, "Unexpected any. Specify a different type.", "27"],
      [0, 0, 0, "Unexpected any. Specify a different type.", "28"],
      [0, 0, 0, "Unexpected any. Specify a different type.", "29"],
      [0, 0, 0, "Unexpected any. Specify a different type.", "30"],
      [0, 0, 0, "Unexpected any. Specify a different type.", "31"],
      [0, 0, 0, "Unexpected any. Specify a different type.", "32"],
      [0, 0, 0, "Unexpected any. Specify a different type.", "33"],
      [0, 0, 0, "Unexpected any. Specify a different type.", "34"],
      [0, 0, 0, "Unexpected any. Specify a different type.", "35"],
      [0, 0, 0, "Unexpected any. Specify a different type.", "36"],
      [0, 0, 0, "Unexpected any. Specify a different type.", "37"],
      [0, 0, 0, "Unexpected any. Specify a different type.", "38"],
      [0, 0, 0, "Unexpected any. Specify a different type.", "39"],
      [0, 0, 0, "Unexpected any. Specify a different type.", "40"],
      [0, 0, 0, "Unexpected any. Specify a different type.", "41"],
      [0, 0, 0, "Unexpected any. Specify a different type.", "42"],
      [0, 0, 0, "Unexpected any. Specify a different type.", "43"],
      [0, 0, 0, "Unexpected any. Specify a different type.", "44"],
      [0, 0, 0, "Unexpected any. Specify a different type.", "45"]
    ],
    "public/app/plugins/panel/graph/graph_tooltip.d.ts:5381": [
      [0, 0, 0, "Unexpected any. Specify a different type.", "0"]
    ],
    "public/app/plugins/panel/graph/graph_tooltip.ts:5381": [
      [0, 0, 0, "Unexpected any. Specify a different type.", "0"],
      [0, 0, 0, "Unexpected any. Specify a different type.", "1"],
      [0, 0, 0, "Unexpected any. Specify a different type.", "2"],
      [0, 0, 0, "Unexpected any. Specify a different type.", "3"],
      [0, 0, 0, "Unexpected any. Specify a different type.", "4"],
      [0, 0, 0, "Unexpected any. Specify a different type.", "5"],
      [0, 0, 0, "Unexpected any. Specify a different type.", "6"],
      [0, 0, 0, "Unexpected any. Specify a different type.", "7"],
      [0, 0, 0, "Unexpected any. Specify a different type.", "8"],
      [0, 0, 0, "Unexpected any. Specify a different type.", "9"],
      [0, 0, 0, "Unexpected any. Specify a different type.", "10"],
      [0, 0, 0, "Unexpected any. Specify a different type.", "11"],
      [0, 0, 0, "Unexpected any. Specify a different type.", "12"],
      [0, 0, 0, "Do not use any type assertions.", "13"],
      [0, 0, 0, "Unexpected any. Specify a different type.", "14"],
      [0, 0, 0, "Unexpected any. Specify a different type.", "15"],
      [0, 0, 0, "Unexpected any. Specify a different type.", "16"],
      [0, 0, 0, "Unexpected any. Specify a different type.", "17"],
      [0, 0, 0, "Unexpected any. Specify a different type.", "18"],
      [0, 0, 0, "Unexpected any. Specify a different type.", "19"]
    ],
    "public/app/plugins/panel/graph/histogram.ts:5381": [
      [0, 0, 0, "Unexpected any. Specify a different type.", "0"],
      [0, 0, 0, "Unexpected any. Specify a different type.", "1"],
      [0, 0, 0, "Unexpected any. Specify a different type.", "2"],
      [0, 0, 0, "Unexpected any. Specify a different type.", "3"],
      [0, 0, 0, "Unexpected any. Specify a different type.", "4"]
    ],
    "public/app/plugins/panel/graph/jquery.flot.events.ts:5381": [
      [0, 0, 0, "Unexpected any. Specify a different type.", "0"],
      [0, 0, 0, "Unexpected any. Specify a different type.", "1"],
      [0, 0, 0, "Unexpected any. Specify a different type.", "2"],
      [0, 0, 0, "Unexpected any. Specify a different type.", "3"],
      [0, 0, 0, "Unexpected any. Specify a different type.", "4"],
      [0, 0, 0, "Unexpected any. Specify a different type.", "5"],
      [0, 0, 0, "Unexpected any. Specify a different type.", "6"],
      [0, 0, 0, "Unexpected any. Specify a different type.", "7"],
      [0, 0, 0, "Unexpected any. Specify a different type.", "8"],
      [0, 0, 0, "Unexpected any. Specify a different type.", "9"],
      [0, 0, 0, "Unexpected any. Specify a different type.", "10"],
      [0, 0, 0, "Unexpected any. Specify a different type.", "11"],
      [0, 0, 0, "Unexpected any. Specify a different type.", "12"],
      [0, 0, 0, "Unexpected any. Specify a different type.", "13"],
      [0, 0, 0, "Unexpected any. Specify a different type.", "14"],
      [0, 0, 0, "Unexpected any. Specify a different type.", "15"],
      [0, 0, 0, "Unexpected any. Specify a different type.", "16"],
      [0, 0, 0, "Unexpected any. Specify a different type.", "17"],
      [0, 0, 0, "Unexpected any. Specify a different type.", "18"],
      [0, 0, 0, "Unexpected any. Specify a different type.", "19"],
      [0, 0, 0, "Unexpected any. Specify a different type.", "20"],
      [0, 0, 0, "Unexpected any. Specify a different type.", "21"],
      [0, 0, 0, "Unexpected any. Specify a different type.", "22"],
      [0, 0, 0, "Unexpected any. Specify a different type.", "23"],
      [0, 0, 0, "Unexpected any. Specify a different type.", "24"],
      [0, 0, 0, "Unexpected any. Specify a different type.", "25"],
      [0, 0, 0, "Unexpected any. Specify a different type.", "26"],
      [0, 0, 0, "Unexpected any. Specify a different type.", "27"],
      [0, 0, 0, "Unexpected any. Specify a different type.", "28"],
      [0, 0, 0, "Unexpected any. Specify a different type.", "29"],
      [0, 0, 0, "Unexpected any. Specify a different type.", "30"],
      [0, 0, 0, "Unexpected any. Specify a different type.", "31"],
      [0, 0, 0, "Unexpected any. Specify a different type.", "32"],
      [0, 0, 0, "Unexpected any. Specify a different type.", "33"],
      [0, 0, 0, "Unexpected any. Specify a different type.", "34"],
      [0, 0, 0, "Unexpected any. Specify a different type.", "35"],
      [0, 0, 0, "Unexpected any. Specify a different type.", "36"],
      [0, 0, 0, "Unexpected any. Specify a different type.", "37"],
      [0, 0, 0, "Unexpected any. Specify a different type.", "38"],
      [0, 0, 0, "Unexpected any. Specify a different type.", "39"],
      [0, 0, 0, "Unexpected any. Specify a different type.", "40"],
      [0, 0, 0, "Unexpected any. Specify a different type.", "41"],
      [0, 0, 0, "Unexpected any. Specify a different type.", "42"],
      [0, 0, 0, "Unexpected any. Specify a different type.", "43"],
      [0, 0, 0, "Unexpected any. Specify a different type.", "44"],
      [0, 0, 0, "Unexpected any. Specify a different type.", "45"],
      [0, 0, 0, "Unexpected any. Specify a different type.", "46"],
      [0, 0, 0, "Unexpected any. Specify a different type.", "47"]
    ],
    "public/app/plugins/panel/graph/module.ts:5381": [
      [0, 0, 0, "Unexpected any. Specify a different type.", "0"],
      [0, 0, 0, "Unexpected any. Specify a different type.", "1"],
      [0, 0, 0, "Unexpected any. Specify a different type.", "2"],
      [0, 0, 0, "Unexpected any. Specify a different type.", "3"],
      [0, 0, 0, "Unexpected any. Specify a different type.", "4"],
      [0, 0, 0, "Unexpected any. Specify a different type.", "5"],
      [0, 0, 0, "Unexpected any. Specify a different type.", "6"],
      [0, 0, 0, "Unexpected any. Specify a different type.", "7"],
      [0, 0, 0, "Unexpected any. Specify a different type.", "8"],
      [0, 0, 0, "Do not use any type assertions.", "9"],
      [0, 0, 0, "Unexpected any. Specify a different type.", "10"],
      [0, 0, 0, "Do not use any type assertions.", "11"],
      [0, 0, 0, "Unexpected any. Specify a different type.", "12"],
      [0, 0, 0, "Unexpected any. Specify a different type.", "13"],
      [0, 0, 0, "Unexpected any. Specify a different type.", "14"],
      [0, 0, 0, "Unexpected any. Specify a different type.", "15"],
      [0, 0, 0, "Unexpected any. Specify a different type.", "16"],
      [0, 0, 0, "Unexpected any. Specify a different type.", "17"],
      [0, 0, 0, "Unexpected any. Specify a different type.", "18"],
      [0, 0, 0, "Unexpected any. Specify a different type.", "19"],
      [0, 0, 0, "Unexpected any. Specify a different type.", "20"],
      [0, 0, 0, "Unexpected any. Specify a different type.", "21"]
    ],
    "public/app/plugins/panel/graph/series_overrides_ctrl.ts:5381": [
      [0, 0, 0, "Unexpected any. Specify a different type.", "0"],
      [0, 0, 0, "Unexpected any. Specify a different type.", "1"],
      [0, 0, 0, "Unexpected any. Specify a different type.", "2"],
      [0, 0, 0, "Unexpected any. Specify a different type.", "3"],
      [0, 0, 0, "Unexpected any. Specify a different type.", "4"],
      [0, 0, 0, "Unexpected any. Specify a different type.", "5"]
    ],
    "public/app/plugins/panel/graph/specs/data_processor.test.ts:5381": [
      [0, 0, 0, "Unexpected any. Specify a different type.", "0"]
    ],
    "public/app/plugins/panel/graph/specs/graph.test.ts:5381": [
      [0, 0, 0, "Unexpected any. Specify a different type.", "0"],
      [0, 0, 0, "Unexpected any. Specify a different type.", "1"],
      [0, 0, 0, "Unexpected any. Specify a different type.", "2"],
      [0, 0, 0, "Unexpected any. Specify a different type.", "3"],
      [0, 0, 0, "Unexpected any. Specify a different type.", "4"],
      [0, 0, 0, "Unexpected any. Specify a different type.", "5"],
      [0, 0, 0, "Unexpected any. Specify a different type.", "6"],
      [0, 0, 0, "Unexpected any. Specify a different type.", "7"],
      [0, 0, 0, "Unexpected any. Specify a different type.", "8"],
      [0, 0, 0, "Unexpected any. Specify a different type.", "9"],
      [0, 0, 0, "Unexpected any. Specify a different type.", "10"]
    ],
    "public/app/plugins/panel/graph/specs/graph_ctrl.test.ts:5381": [
      [0, 0, 0, "Unexpected any. Specify a different type.", "0"],
      [0, 0, 0, "Unexpected any. Specify a different type.", "1"],
      [0, 0, 0, "Unexpected any. Specify a different type.", "2"],
      [0, 0, 0, "Unexpected any. Specify a different type.", "3"]
    ],
    "public/app/plugins/panel/graph/specs/graph_tooltip.test.ts:5381": [
      [0, 0, 0, "Unexpected any. Specify a different type.", "0"]
    ],
    "public/app/plugins/panel/graph/specs/histogram.test.ts:5381": [
      [0, 0, 0, "Unexpected any. Specify a different type.", "0"],
      [0, 0, 0, "Unexpected any. Specify a different type.", "1"]
    ],
    "public/app/plugins/panel/graph/specs/series_override_ctrl.test.ts:5381": [
      [0, 0, 0, "Unexpected any. Specify a different type.", "0"]
    ],
    "public/app/plugins/panel/graph/specs/threshold_manager.test.ts:5381": [
      [0, 0, 0, "Unexpected any. Specify a different type.", "0"],
      [0, 0, 0, "Unexpected any. Specify a different type.", "1"],
      [0, 0, 0, "Unexpected any. Specify a different type.", "2"],
      [0, 0, 0, "Unexpected any. Specify a different type.", "3"],
      [0, 0, 0, "Unexpected any. Specify a different type.", "4"],
      [0, 0, 0, "Unexpected any. Specify a different type.", "5"],
      [0, 0, 0, "Unexpected any. Specify a different type.", "6"],
      [0, 0, 0, "Unexpected any. Specify a different type.", "7"],
      [0, 0, 0, "Unexpected any. Specify a different type.", "8"]
    ],
    "public/app/plugins/panel/graph/specs/time_region_manager.test.ts:5381": [
      [0, 0, 0, "Unexpected any. Specify a different type.", "0"],
      [0, 0, 0, "Unexpected any. Specify a different type.", "1"],
      [0, 0, 0, "Unexpected any. Specify a different type.", "2"],
      [0, 0, 0, "Unexpected any. Specify a different type.", "3"],
      [0, 0, 0, "Unexpected any. Specify a different type.", "4"],
      [0, 0, 0, "Unexpected any. Specify a different type.", "5"],
      [0, 0, 0, "Unexpected any. Specify a different type.", "6"],
      [0, 0, 0, "Unexpected any. Specify a different type.", "7"],
      [0, 0, 0, "Unexpected any. Specify a different type.", "8"],
      [0, 0, 0, "Unexpected any. Specify a different type.", "9"],
      [0, 0, 0, "Unexpected any. Specify a different type.", "10"],
      [0, 0, 0, "Unexpected any. Specify a different type.", "11"],
      [0, 0, 0, "Unexpected any. Specify a different type.", "12"],
      [0, 0, 0, "Unexpected any. Specify a different type.", "13"],
      [0, 0, 0, "Unexpected any. Specify a different type.", "14"],
      [0, 0, 0, "Unexpected any. Specify a different type.", "15"],
      [0, 0, 0, "Unexpected any. Specify a different type.", "16"],
      [0, 0, 0, "Unexpected any. Specify a different type.", "17"],
      [0, 0, 0, "Unexpected any. Specify a different type.", "18"],
      [0, 0, 0, "Unexpected any. Specify a different type.", "19"]
    ],
    "public/app/plugins/panel/graph/threshold_manager.ts:5381": [
      [0, 0, 0, "Unexpected any. Specify a different type.", "0"],
      [0, 0, 0, "Unexpected any. Specify a different type.", "1"],
      [0, 0, 0, "Unexpected any. Specify a different type.", "2"],
      [0, 0, 0, "Unexpected any. Specify a different type.", "3"],
      [0, 0, 0, "Unexpected any. Specify a different type.", "4"],
      [0, 0, 0, "Unexpected any. Specify a different type.", "5"],
      [0, 0, 0, "Unexpected any. Specify a different type.", "6"],
      [0, 0, 0, "Unexpected any. Specify a different type.", "7"],
      [0, 0, 0, "Unexpected any. Specify a different type.", "8"],
      [0, 0, 0, "Do not use any type assertions.", "9"],
      [0, 0, 0, "Unexpected any. Specify a different type.", "10"],
      [0, 0, 0, "Unexpected any. Specify a different type.", "11"],
      [0, 0, 0, "Unexpected any. Specify a different type.", "12"],
      [0, 0, 0, "Unexpected any. Specify a different type.", "13"],
      [0, 0, 0, "Unexpected any. Specify a different type.", "14"]
    ],
    "public/app/plugins/panel/graph/thresholds_form.ts:5381": [
      [0, 0, 0, "Unexpected any. Specify a different type.", "0"],
      [0, 0, 0, "Unexpected any. Specify a different type.", "1"],
      [0, 0, 0, "Unexpected any. Specify a different type.", "2"]
    ],
    "public/app/plugins/panel/graph/time_region_manager.ts:5381": [
      [0, 0, 0, "Unexpected any. Specify a different type.", "0"],
      [0, 0, 0, "Unexpected any. Specify a different type.", "1"],
      [0, 0, 0, "Unexpected any. Specify a different type.", "2"],
      [0, 0, 0, "Unexpected any. Specify a different type.", "3"],
      [0, 0, 0, "Unexpected any. Specify a different type.", "4"],
      [0, 0, 0, "Unexpected any. Specify a different type.", "5"],
      [0, 0, 0, "Unexpected any. Specify a different type.", "6"]
    ],
    "public/app/plugins/panel/graph/time_regions_form.ts:5381": [
      [0, 0, 0, "Unexpected any. Specify a different type.", "0"],
      [0, 0, 0, "Unexpected any. Specify a different type.", "1"],
      [0, 0, 0, "Unexpected any. Specify a different type.", "2"],
      [0, 0, 0, "Unexpected any. Specify a different type.", "3"]
    ],
    "public/app/plugins/panel/heatmap/HeatmapHoverView.tsx:5381": [
      [0, 0, 0, "Unexpected any. Specify a different type.", "0"],
      [0, 0, 0, "Unexpected any. Specify a different type.", "1"],
      [0, 0, 0, "Unexpected any. Specify a different type.", "2"]
    ],
    "public/app/plugins/panel/heatmap/HeatmapPanel.tsx:5381": [
      [0, 0, 0, "Do not use any type assertions.", "0"],
      [0, 0, 0, "Do not use any type assertions.", "1"],
      [0, 0, 0, "Do not use any type assertions.", "2"],
      [0, 0, 0, "Do not use any type assertions.", "3"],
      [0, 0, 0, "Unexpected any. Specify a different type.", "4"]
    ],
    "public/app/plugins/panel/heatmap/migrations.ts:5381": [
      [0, 0, 0, "Unexpected any. Specify a different type.", "0"],
      [0, 0, 0, "Do not use any type assertions.", "1"],
      [0, 0, 0, "Unexpected any. Specify a different type.", "2"]
    ],
    "public/app/plugins/panel/heatmap/module.tsx:5381": [
      [0, 0, 0, "Do not use any type assertions.", "0"],
      [0, 0, 0, "Unexpected any. Specify a different type.", "1"],
      [0, 0, 0, "Do not use any type assertions.", "2"],
      [0, 0, 0, "Unexpected any. Specify a different type.", "3"],
      [0, 0, 0, "Do not use any type assertions.", "4"]
    ],
    "public/app/plugins/panel/heatmap/palettes.ts:5381": [
      [0, 0, 0, "Do not use any type assertions.", "0"],
      [0, 0, 0, "Unexpected any. Specify a different type.", "1"]
    ],
    "public/app/plugins/panel/heatmap/types.ts:5381": [
      [0, 0, 0, "Do not use any type assertions.", "0"]
    ],
    "public/app/plugins/panel/heatmap/utils.ts:5381": [
      [0, 0, 0, "Do not use any type assertions.", "0"],
      [0, 0, 0, "Do not use any type assertions.", "1"],
      [0, 0, 0, "Do not use any type assertions.", "2"],
      [0, 0, 0, "Do not use any type assertions.", "3"],
      [0, 0, 0, "Do not use any type assertions.", "4"],
      [0, 0, 0, "Do not use any type assertions.", "5"],
      [0, 0, 0, "Do not use any type assertions.", "6"],
      [0, 0, 0, "Do not use any type assertions.", "7"],
      [0, 0, 0, "Do not use any type assertions.", "8"],
      [0, 0, 0, "Do not use any type assertions.", "9"],
      [0, 0, 0, "Do not use any type assertions.", "10"],
      [0, 0, 0, "Do not use any type assertions.", "11"],
      [0, 0, 0, "Do not use any type assertions.", "12"],
      [0, 0, 0, "Do not use any type assertions.", "13"],
      [0, 0, 0, "Do not use any type assertions.", "14"],
      [0, 0, 0, "Do not use any type assertions.", "15"],
      [0, 0, 0, "Do not use any type assertions.", "16"],
      [0, 0, 0, "Do not use any type assertions.", "17"],
      [0, 0, 0, "Do not use any type assertions.", "18"],
      [0, 0, 0, "Do not use any type assertions.", "19"]
    ],
    "public/app/plugins/panel/histogram/Histogram.tsx:5381": [
      [0, 0, 0, "Unexpected any. Specify a different type.", "0"],
      [0, 0, 0, "Do not use any type assertions.", "1"],
      [0, 0, 0, "Do not use any type assertions.", "2"],
      [0, 0, 0, "Unexpected any. Specify a different type.", "3"],
      [0, 0, 0, "Do not use any type assertions.", "4"],
      [0, 0, 0, "Unexpected any. Specify a different type.", "5"]
    ],
    "public/app/plugins/panel/icon/IconPanel.tsx:5381": [
      [0, 0, 0, "Do not use any type assertions.", "0"],
      [0, 0, 0, "Unexpected any. Specify a different type.", "1"]
    ],
    "public/app/plugins/panel/icon/module.tsx:5381": [
      [0, 0, 0, "Do not use any type assertions.", "0"],
      [0, 0, 0, "Unexpected any. Specify a different type.", "1"]
    ],
    "public/app/plugins/panel/live/LiveChannelEditor.tsx:5381": [
      [0, 0, 0, "Unexpected any. Specify a different type.", "0"],
      [0, 0, 0, "Do not use any type assertions.", "1"],
      [0, 0, 0, "Do not use any type assertions.", "2"],
      [0, 0, 0, "Do not use any type assertions.", "3"],
      [0, 0, 0, "Do not use any type assertions.", "4"],
      [0, 0, 0, "Do not use any type assertions.", "5"],
      [0, 0, 0, "Do not use any type assertions.", "6"],
      [0, 0, 0, "Do not use any type assertions.", "7"],
      [0, 0, 0, "Do not use any type assertions.", "8"],
      [0, 0, 0, "Do not use any type assertions.", "9"]
    ],
    "public/app/plugins/panel/live/LivePanel.tsx:5381": [
      [0, 0, 0, "Unexpected any. Specify a different type.", "0"],
      [0, 0, 0, "Unexpected any. Specify a different type.", "1"],
      [0, 0, 0, "Do not use any type assertions.", "2"],
      [0, 0, 0, "Do not use any type assertions.", "3"],
      [0, 0, 0, "Unexpected any. Specify a different type.", "4"]
    ],
    "public/app/plugins/panel/live/types.ts:5381": [
      [0, 0, 0, "Unexpected any. Specify a different type.", "0"]
    ],
    "public/app/plugins/panel/logs/LogsPanel.tsx:5381": [
      [0, 0, 0, "Do not use any type assertions.", "0"]
    ],
    "public/app/plugins/panel/nodeGraph/Edge.tsx:5381": [
      [0, 0, 0, "Do not use any type assertions.", "0"]
    ],
    "public/app/plugins/panel/nodeGraph/EdgeLabel.tsx:5381": [
      [0, 0, 0, "Do not use any type assertions.", "0"]
    ],
    "public/app/plugins/panel/nodeGraph/Legend.tsx:5381": [
      [0, 0, 0, "Do not use any type assertions.", "0"]
    ],
    "public/app/plugins/panel/nodeGraph/NodeGraph.tsx:5381": [
      [0, 0, 0, "Do not use any type assertions.", "0"],
      [0, 0, 0, "Do not use any type assertions.", "1"],
      [0, 0, 0, "Do not use any type assertions.", "2"],
      [0, 0, 0, "Do not use any type assertions.", "3"]
    ],
    "public/app/plugins/panel/nodeGraph/ViewControls.tsx:5381": [
      [0, 0, 0, "Unexpected any. Specify a different type.", "0"]
    ],
    "public/app/plugins/panel/nodeGraph/layout.ts:5381": [
      [0, 0, 0, "Do not use any type assertions.", "0"],
      [0, 0, 0, "Do not use any type assertions.", "1"]
    ],
    "public/app/plugins/panel/nodeGraph/usePanning.ts:5381": [
      [0, 0, 0, "Do not use any type assertions.", "0"],
      [0, 0, 0, "Unexpected any. Specify a different type.", "1"],
      [0, 0, 0, "Do not use any type assertions.", "2"],
      [0, 0, 0, "Do not use any type assertions.", "3"]
    ],
    "public/app/plugins/panel/nodeGraph/utils.ts:5381": [
      [0, 0, 0, "Unexpected any. Specify a different type.", "0"],
      [0, 0, 0, "Unexpected any. Specify a different type.", "1"]
    ],
    "public/app/plugins/panel/piechart/PieChart.tsx:5381": [
      [0, 0, 0, "Use data-testid for E2E selectors instead of aria-label", "0"]
    ],
    "public/app/plugins/panel/piechart/migrations.ts:5381": [
      [0, 0, 0, "Unexpected any. Specify a different type.", "0"],
      [0, 0, 0, "Unexpected any. Specify a different type.", "1"]
    ],
    "public/app/plugins/panel/piechart/suggestions.ts:5381": [
      [0, 0, 0, "Do not use any type assertions.", "0"],
      [0, 0, 0, "Unexpected any. Specify a different type.", "1"]
    ],
    "public/app/plugins/panel/stat/StatMigrations.ts:5381": [
      [0, 0, 0, "Unexpected any. Specify a different type.", "0"],
      [0, 0, 0, "Unexpected any. Specify a different type.", "1"],
      [0, 0, 0, "Do not use any type assertions.", "2"]
    ],
    "public/app/plugins/panel/state-timeline/migrations.ts:5381": [
      [0, 0, 0, "Unexpected any. Specify a different type.", "0"],
      [0, 0, 0, "Unexpected any. Specify a different type.", "1"],
      [0, 0, 0, "Do not use any type assertions.", "2"],
      [0, 0, 0, "Do not use any type assertions.", "3"],
      [0, 0, 0, "Do not use any type assertions.", "4"],
      [0, 0, 0, "Do not use any type assertions.", "5"],
      [0, 0, 0, "Do not use any type assertions.", "6"],
      [0, 0, 0, "Do not use any type assertions.", "7"]
    ],
    "public/app/plugins/panel/table-old/column_options.ts:5381": [
      [0, 0, 0, "Unexpected any. Specify a different type.", "0"],
      [0, 0, 0, "Unexpected any. Specify a different type.", "1"],
      [0, 0, 0, "Unexpected any. Specify a different type.", "2"],
      [0, 0, 0, "Unexpected any. Specify a different type.", "3"],
      [0, 0, 0, "Unexpected any. Specify a different type.", "4"],
      [0, 0, 0, "Unexpected any. Specify a different type.", "5"],
      [0, 0, 0, "Unexpected any. Specify a different type.", "6"],
      [0, 0, 0, "Unexpected any. Specify a different type.", "7"],
      [0, 0, 0, "Unexpected any. Specify a different type.", "8"],
      [0, 0, 0, "Unexpected any. Specify a different type.", "9"],
      [0, 0, 0, "Unexpected any. Specify a different type.", "10"],
      [0, 0, 0, "Unexpected any. Specify a different type.", "11"],
      [0, 0, 0, "Unexpected any. Specify a different type.", "12"],
      [0, 0, 0, "Unexpected any. Specify a different type.", "13"],
      [0, 0, 0, "Unexpected any. Specify a different type.", "14"],
      [0, 0, 0, "Unexpected any. Specify a different type.", "15"],
      [0, 0, 0, "Unexpected any. Specify a different type.", "16"],
      [0, 0, 0, "Unexpected any. Specify a different type.", "17"],
      [0, 0, 0, "Unexpected any. Specify a different type.", "18"],
      [0, 0, 0, "Unexpected any. Specify a different type.", "19"],
      [0, 0, 0, "Unexpected any. Specify a different type.", "20"],
      [0, 0, 0, "Unexpected any. Specify a different type.", "21"]
    ],
    "public/app/plugins/panel/table-old/editor.ts:5381": [
      [0, 0, 0, "Unexpected any. Specify a different type.", "0"],
      [0, 0, 0, "Unexpected any. Specify a different type.", "1"],
      [0, 0, 0, "Unexpected any. Specify a different type.", "2"],
      [0, 0, 0, "Unexpected any. Specify a different type.", "3"],
      [0, 0, 0, "Unexpected any. Specify a different type.", "4"],
      [0, 0, 0, "Unexpected any. Specify a different type.", "5"],
      [0, 0, 0, "Unexpected any. Specify a different type.", "6"],
      [0, 0, 0, "Unexpected any. Specify a different type.", "7"],
      [0, 0, 0, "Unexpected any. Specify a different type.", "8"],
      [0, 0, 0, "Unexpected any. Specify a different type.", "9"],
      [0, 0, 0, "Unexpected any. Specify a different type.", "10"]
    ],
    "public/app/plugins/panel/table-old/module.ts:5381": [
      [0, 0, 0, "Unexpected any. Specify a different type.", "0"],
      [0, 0, 0, "Unexpected any. Specify a different type.", "1"],
      [0, 0, 0, "Unexpected any. Specify a different type.", "2"],
      [0, 0, 0, "Unexpected any. Specify a different type.", "3"],
      [0, 0, 0, "Unexpected any. Specify a different type.", "4"],
      [0, 0, 0, "Unexpected any. Specify a different type.", "5"],
      [0, 0, 0, "Unexpected any. Specify a different type.", "6"],
      [0, 0, 0, "Unexpected any. Specify a different type.", "7"],
      [0, 0, 0, "Unexpected any. Specify a different type.", "8"],
      [0, 0, 0, "Unexpected any. Specify a different type.", "9"],
      [0, 0, 0, "Unexpected any. Specify a different type.", "10"],
      [0, 0, 0, "Unexpected any. Specify a different type.", "11"],
      [0, 0, 0, "Unexpected any. Specify a different type.", "12"],
      [0, 0, 0, "Unexpected any. Specify a different type.", "13"],
      [0, 0, 0, "Unexpected any. Specify a different type.", "14"],
      [0, 0, 0, "Unexpected any. Specify a different type.", "15"],
      [0, 0, 0, "Unexpected any. Specify a different type.", "16"],
      [0, 0, 0, "Unexpected any. Specify a different type.", "17"],
      [0, 0, 0, "Unexpected any. Specify a different type.", "18"],
      [0, 0, 0, "Unexpected any. Specify a different type.", "19"],
      [0, 0, 0, "Unexpected any. Specify a different type.", "20"],
      [0, 0, 0, "Do not use any type assertions.", "21"],
      [0, 0, 0, "Do not use any type assertions.", "22"],
      [0, 0, 0, "Unexpected any. Specify a different type.", "23"]
    ],
    "public/app/plugins/panel/table-old/renderer.ts:5381": [
      [0, 0, 0, "Unexpected any. Specify a different type.", "0"],
      [0, 0, 0, "Unexpected any. Specify a different type.", "1"],
      [0, 0, 0, "Unexpected any. Specify a different type.", "2"],
      [0, 0, 0, "Unexpected any. Specify a different type.", "3"],
      [0, 0, 0, "Unexpected any. Specify a different type.", "4"],
      [0, 0, 0, "Unexpected any. Specify a different type.", "5"],
      [0, 0, 0, "Unexpected any. Specify a different type.", "6"],
      [0, 0, 0, "Do not use any type assertions.", "7"],
      [0, 0, 0, "Unexpected any. Specify a different type.", "8"],
      [0, 0, 0, "Unexpected any. Specify a different type.", "9"],
      [0, 0, 0, "Unexpected any. Specify a different type.", "10"],
      [0, 0, 0, "Unexpected any. Specify a different type.", "11"],
      [0, 0, 0, "Unexpected any. Specify a different type.", "12"],
      [0, 0, 0, "Unexpected any. Specify a different type.", "13"],
      [0, 0, 0, "Unexpected any. Specify a different type.", "14"],
      [0, 0, 0, "Unexpected any. Specify a different type.", "15"],
      [0, 0, 0, "Unexpected any. Specify a different type.", "16"]
    ],
    "public/app/plugins/panel/table-old/specs/renderer.test.ts:5381": [
      [0, 0, 0, "Unexpected any. Specify a different type.", "0"],
      [0, 0, 0, "Unexpected any. Specify a different type.", "1"]
    ],
    "public/app/plugins/panel/table-old/specs/transformers.test.ts:5381": [
      [0, 0, 0, "Unexpected any. Specify a different type.", "0"],
      [0, 0, 0, "Unexpected any. Specify a different type.", "1"],
      [0, 0, 0, "Unexpected any. Specify a different type.", "2"],
      [0, 0, 0, "Unexpected any. Specify a different type.", "3"],
      [0, 0, 0, "Unexpected any. Specify a different type.", "4"],
      [0, 0, 0, "Unexpected any. Specify a different type.", "5"],
      [0, 0, 0, "Unexpected any. Specify a different type.", "6"]
    ],
    "public/app/plugins/panel/table-old/transformers.ts:5381": [
      [0, 0, 0, "Unexpected any. Specify a different type.", "0"],
      [0, 0, 0, "Unexpected any. Specify a different type.", "1"],
      [0, 0, 0, "Unexpected any. Specify a different type.", "2"],
      [0, 0, 0, "Unexpected any. Specify a different type.", "3"],
      [0, 0, 0, "Unexpected any. Specify a different type.", "4"],
      [0, 0, 0, "Unexpected any. Specify a different type.", "5"],
      [0, 0, 0, "Unexpected any. Specify a different type.", "6"],
      [0, 0, 0, "Unexpected any. Specify a different type.", "7"],
      [0, 0, 0, "Unexpected any. Specify a different type.", "8"],
      [0, 0, 0, "Unexpected any. Specify a different type.", "9"],
      [0, 0, 0, "Unexpected any. Specify a different type.", "10"]
    ],
    "public/app/plugins/panel/table-old/types.ts:5381": [
      [0, 0, 0, "Unexpected any. Specify a different type.", "0"],
      [0, 0, 0, "Unexpected any. Specify a different type.", "1"],
      [0, 0, 0, "Unexpected any. Specify a different type.", "2"],
      [0, 0, 0, "Unexpected any. Specify a different type.", "3"],
      [0, 0, 0, "Unexpected any. Specify a different type.", "4"],
      [0, 0, 0, "Unexpected any. Specify a different type.", "5"],
      [0, 0, 0, "Unexpected any. Specify a different type.", "6"],
      [0, 0, 0, "Unexpected any. Specify a different type.", "7"],
      [0, 0, 0, "Unexpected any. Specify a different type.", "8"],
      [0, 0, 0, "Unexpected any. Specify a different type.", "9"],
      [0, 0, 0, "Unexpected any. Specify a different type.", "10"],
      [0, 0, 0, "Unexpected any. Specify a different type.", "11"],
      [0, 0, 0, "Unexpected any. Specify a different type.", "12"]
    ],
    "public/app/plugins/panel/table/migrations.ts:5381": [
      [0, 0, 0, "Do not use any type assertions.", "0"],
      [0, 0, 0, "Unexpected any. Specify a different type.", "1"],
      [0, 0, 0, "Unexpected any. Specify a different type.", "2"],
      [0, 0, 0, "Unexpected any. Specify a different type.", "3"],
      [0, 0, 0, "Unexpected any. Specify a different type.", "4"],
      [0, 0, 0, "Unexpected any. Specify a different type.", "5"],
      [0, 0, 0, "Unexpected any. Specify a different type.", "6"],
      [0, 0, 0, "Unexpected any. Specify a different type.", "7"]
    ],
    "public/app/plugins/panel/table/module.tsx:5381": [
      [0, 0, 0, "Do not use any type assertions.", "0"],
      [0, 0, 0, "Unexpected any. Specify a different type.", "1"],
      [0, 0, 0, "Do not use any type assertions.", "2"],
      [0, 0, 0, "Unexpected any. Specify a different type.", "3"]
    ],
    "public/app/plugins/panel/text/TextPanelEditor.tsx:5381": [
      [0, 0, 0, "Unexpected any. Specify a different type.", "0"]
    ],
    "public/app/plugins/panel/text/textPanelMigrationHandler.ts:5381": [
      [0, 0, 0, "Unexpected any. Specify a different type.", "0"],
      [0, 0, 0, "Do not use any type assertions.", "1"],
      [0, 0, 0, "Unexpected any. Specify a different type.", "2"],
      [0, 0, 0, "Do not use any type assertions.", "3"]
    ],
    "public/app/plugins/panel/timeseries/SpanNullsEditor.tsx:5381": [
      [0, 0, 0, "Do not use any type assertions.", "0"],
      [0, 0, 0, "Do not use any type assertions.", "1"],
      [0, 0, 0, "Do not use any type assertions.", "2"],
      [0, 0, 0, "Unexpected any. Specify a different type.", "3"]
    ],
    "public/app/plugins/panel/timeseries/migrations.ts:5381": [
      [0, 0, 0, "Unexpected any. Specify a different type.", "0"],
      [0, 0, 0, "Do not use any type assertions.", "1"],
      [0, 0, 0, "Do not use any type assertions.", "2"],
      [0, 0, 0, "Do not use any type assertions.", "3"],
      [0, 0, 0, "Unexpected any. Specify a different type.", "4"],
      [0, 0, 0, "Do not use any type assertions.", "5"],
      [0, 0, 0, "Do not use any type assertions.", "6"],
      [0, 0, 0, "Unexpected any. Specify a different type.", "7"],
      [0, 0, 0, "Do not use any type assertions.", "8"],
      [0, 0, 0, "Unexpected any. Specify a different type.", "9"],
      [0, 0, 0, "Do not use any type assertions.", "10"],
      [0, 0, 0, "Unexpected any. Specify a different type.", "11"],
      [0, 0, 0, "Do not use any type assertions.", "12"],
      [0, 0, 0, "Unexpected any. Specify a different type.", "13"],
      [0, 0, 0, "Unexpected any. Specify a different type.", "14"],
      [0, 0, 0, "Unexpected any. Specify a different type.", "15"],
      [0, 0, 0, "Unexpected any. Specify a different type.", "16"]
    ],
    "public/app/plugins/panel/timeseries/plugins/ExemplarMarker.tsx:5381": [
      [0, 0, 0, "Use data-testid for E2E selectors instead of aria-label", "0"]
    ],
    "public/app/plugins/panel/timeseries/plugins/annotations/AnnotationEditor.tsx:5381": [
      [0, 0, 0, "Do not use any type assertions.", "0"]
    ],
    "public/app/plugins/panel/timeseries/suggestions.ts:5381": [
      [0, 0, 0, "Do not use any type assertions.", "0"],
      [0, 0, 0, "Unexpected any. Specify a different type.", "1"]
    ],
    "public/app/plugins/panel/xychart/AutoEditor.tsx:5381": [
      [0, 0, 0, "Unexpected any. Specify a different type.", "0"]
    ],
    "public/app/plugins/panel/xychart/ManualEditor.tsx:5381": [
      [0, 0, 0, "Unexpected any. Specify a different type.", "0"],
      [0, 0, 0, "Unexpected any. Specify a different type.", "1"],
      [0, 0, 0, "Do not use any type assertions.", "2"],
      [0, 0, 0, "Unexpected any. Specify a different type.", "3"],
      [0, 0, 0, "Do not use any type assertions.", "4"],
      [0, 0, 0, "Unexpected any. Specify a different type.", "5"],
      [0, 0, 0, "Do not use any type assertions.", "6"],
      [0, 0, 0, "Unexpected any. Specify a different type.", "7"],
      [0, 0, 0, "Do not use any type assertions.", "8"],
      [0, 0, 0, "Unexpected any. Specify a different type.", "9"],
      [0, 0, 0, "Do not use any type assertions.", "10"],
      [0, 0, 0, "Unexpected any. Specify a different type.", "11"]
    ],
    "public/app/plugins/panel/xychart/TooltipView.tsx:5381": [
      [0, 0, 0, "Do not use any type assertions.", "0"]
    ],
    "public/app/plugins/panel/xychart/XYChartPanel2.tsx:5381": [
      [0, 0, 0, "Unexpected any. Specify a different type.", "0"]
    ],
    "public/app/plugins/panel/xychart/dims.ts:5381": [
      [0, 0, 0, "Do not use any type assertions.", "0"],
      [0, 0, 0, "Do not use any type assertions.", "1"],
      [0, 0, 0, "Do not use any type assertions.", "2"],
      [0, 0, 0, "Unexpected any. Specify a different type.", "3"],
      [0, 0, 0, "Do not use any type assertions.", "4"],
      [0, 0, 0, "Unexpected any. Specify a different type.", "5"]
    ],
    "public/app/plugins/panel/xychart/scatter.ts:5381": [
      [0, 0, 0, "Do not use any type assertions.", "0"],
      [0, 0, 0, "Do not use any type assertions.", "1"],
      [0, 0, 0, "Do not use any type assertions.", "2"],
      [0, 0, 0, "Unexpected any. Specify a different type.", "3"],
      [0, 0, 0, "Do not use any type assertions.", "4"],
      [0, 0, 0, "Unexpected any. Specify a different type.", "5"],
      [0, 0, 0, "Do not use any type assertions.", "6"],
      [0, 0, 0, "Unexpected any. Specify a different type.", "7"],
      [0, 0, 0, "Do not use any type assertions.", "8"],
      [0, 0, 0, "Unexpected any. Specify a different type.", "9"],
      [0, 0, 0, "Do not use any type assertions.", "10"],
      [0, 0, 0, "Unexpected any. Specify a different type.", "11"],
      [0, 0, 0, "Do not use any type assertions.", "12"],
      [0, 0, 0, "Do not use any type assertions.", "13"],
      [0, 0, 0, "Do not use any type assertions.", "14"],
      [0, 0, 0, "Do not use any type assertions.", "15"]
    ],
    "public/app/polyfills/old-mediaquerylist.ts:5381": [
      [0, 0, 0, "Unexpected any. Specify a different type.", "0"]
    ],
    "public/app/store/configureStore.ts:5381": [
      [0, 0, 0, "Unexpected any. Specify a different type.", "0"]
    ],
    "public/app/store/store.ts:5381": [
      [0, 0, 0, "Do not use any type assertions.", "0"],
      [0, 0, 0, "Unexpected any. Specify a different type.", "1"]
    ],
    "public/app/types/alerting.ts:5381": [
      [0, 0, 0, "Unexpected any. Specify a different type.", "0"],
      [0, 0, 0, "Unexpected any. Specify a different type.", "1"],
      [0, 0, 0, "Unexpected any. Specify a different type.", "2"],
      [0, 0, 0, "Unexpected any. Specify a different type.", "3"],
      [0, 0, 0, "Unexpected any. Specify a different type.", "4"]
    ],
    "public/app/types/appEvent.ts:5381": [
      [0, 0, 0, "Unexpected any. Specify a different type.", "0"],
      [0, 0, 0, "Unexpected any. Specify a different type.", "1"],
      [0, 0, 0, "Unexpected any. Specify a different type.", "2"],
      [0, 0, 0, "Unexpected any. Specify a different type.", "3"],
      [0, 0, 0, "Unexpected any. Specify a different type.", "4"],
      [0, 0, 0, "Unexpected any. Specify a different type.", "5"],
      [0, 0, 0, "Unexpected any. Specify a different type.", "6"]
    ],
    "public/app/types/dashboard.ts:5381": [
      [0, 0, 0, "Unexpected any. Specify a different type.", "0"]
    ],
    "public/app/types/events.ts:5381": [
      [0, 0, 0, "Unexpected any. Specify a different type.", "0"],
      [0, 0, 0, "Unexpected any. Specify a different type.", "1"],
      [0, 0, 0, "Unexpected any. Specify a different type.", "2"],
      [0, 0, 0, "Unexpected any. Specify a different type.", "3"],
      [0, 0, 0, "Unexpected any. Specify a different type.", "4"],
      [0, 0, 0, "Unexpected any. Specify a different type.", "5"],
      [0, 0, 0, "Unexpected any. Specify a different type.", "6"],
      [0, 0, 0, "Unexpected any. Specify a different type.", "7"],
      [0, 0, 0, "Unexpected any. Specify a different type.", "8"],
      [0, 0, 0, "Unexpected any. Specify a different type.", "9"],
      [0, 0, 0, "Unexpected any. Specify a different type.", "10"],
      [0, 0, 0, "Unexpected any. Specify a different type.", "11"],
      [0, 0, 0, "Unexpected any. Specify a different type.", "12"]
    ],
    "public/app/types/jquery/jquery.d.ts:5381": [
      [0, 0, 0, "Unexpected any. Specify a different type.", "0"],
      [0, 0, 0, "Unexpected any. Specify a different type.", "1"],
      [0, 0, 0, "Unexpected any. Specify a different type.", "2"],
      [0, 0, 0, "Unexpected any. Specify a different type.", "3"],
      [0, 0, 0, "Unexpected any. Specify a different type.", "4"],
      [0, 0, 0, "Unexpected any. Specify a different type.", "5"],
      [0, 0, 0, "Unexpected any. Specify a different type.", "6"],
      [0, 0, 0, "Unexpected any. Specify a different type.", "7"],
      [0, 0, 0, "Unexpected any. Specify a different type.", "8"]
    ],
    "public/app/types/store.ts:5381": [
      [0, 0, 0, "Unexpected any. Specify a different type.", "0"]
    ],
    "public/app/types/templates.ts:5381": [
      [0, 0, 0, "Unexpected any. Specify a different type.", "0"]
    ],
    "public/app/types/unified-alerting-dto.ts:5381": [
      [0, 0, 0, "Do not use any type assertions.", "0"],
      [0, 0, 0, "Do not use any type assertions.", "1"]
    ],
    "public/app/types/unified-alerting.ts:5381": [
      [0, 0, 0, "Do not use any type assertions.", "0"],
      [0, 0, 0, "Unexpected any. Specify a different type.", "1"],
      [0, 0, 0, "Unexpected any. Specify a different type.", "2"]
    ],
    "public/test/core/redux/mocks.ts:5381": [
      [0, 0, 0, "Unexpected any. Specify a different type.", "0"]
    ],
    "public/test/core/redux/reducerTester.ts:5381": [
      [0, 0, 0, "Unexpected any. Specify a different type.", "0"],
      [0, 0, 0, "Unexpected any. Specify a different type.", "1"]
    ],
    "public/test/core/redux/reduxTester.ts:5381": [
      [0, 0, 0, "Unexpected any. Specify a different type.", "0"],
      [0, 0, 0, "Unexpected any. Specify a different type.", "1"],
      [0, 0, 0, "Unexpected any. Specify a different type.", "2"],
      [0, 0, 0, "Unexpected any. Specify a different type.", "3"],
      [0, 0, 0, "Unexpected any. Specify a different type.", "4"],
      [0, 0, 0, "Unexpected any. Specify a different type.", "5"]
    ],
    "public/test/core/thunk/thunkTester.ts:5381": [
      [0, 0, 0, "Unexpected any. Specify a different type.", "0"],
      [0, 0, 0, "Unexpected any. Specify a different type.", "1"],
      [0, 0, 0, "Unexpected any. Specify a different type.", "2"],
      [0, 0, 0, "Unexpected any. Specify a different type.", "3"],
      [0, 0, 0, "Unexpected any. Specify a different type.", "4"],
      [0, 0, 0, "Unexpected any. Specify a different type.", "5"],
      [0, 0, 0, "Unexpected any. Specify a different type.", "6"],
      [0, 0, 0, "Unexpected any. Specify a different type.", "7"],
      [0, 0, 0, "Unexpected any. Specify a different type.", "8"]
    ],
    "public/test/global-jquery-shim.ts:5381": [
      [0, 0, 0, "Unexpected any. Specify a different type.", "0"]
    ],
    "public/test/helpers/convertToStoreState.ts:5381": [
      [0, 0, 0, "Unexpected any. Specify a different type.", "0"]
    ],
    "public/test/helpers/getDashboardModel.ts:5381": [
      [0, 0, 0, "Unexpected any. Specify a different type.", "0"]
    ],
    "public/test/helpers/initTemplateSrv.ts:5381": [
      [0, 0, 0, "Unexpected any. Specify a different type.", "0"]
    ],
    "public/test/jest-setup.ts:5381": [
      [0, 0, 0, "Unexpected any. Specify a different type.", "0"],
      [0, 0, 0, "Unexpected any. Specify a different type.", "1"],
      [0, 0, 0, "Unexpected any. Specify a different type.", "2"]
    ],
    "public/test/jest-shim.ts:5381": [
      [0, 0, 0, "Unexpected any. Specify a different type.", "0"],
      [0, 0, 0, "Unexpected any. Specify a different type.", "1"],
      [0, 0, 0, "Unexpected any. Specify a different type.", "2"],
      [0, 0, 0, "Unexpected any. Specify a different type.", "3"],
      [0, 0, 0, "Unexpected any. Specify a different type.", "4"],
      [0, 0, 0, "Unexpected any. Specify a different type.", "5"]
    ],
    "public/test/lib/common.ts:5381": [
      [0, 0, 0, "Unexpected any. Specify a different type.", "0"]
    ],
    "public/test/matchers/index.ts:5381": [
      [0, 0, 0, "Unexpected any. Specify a different type.", "0"]
    ],
    "public/test/matchers/toEmitValuesWith.ts:5381": [
      [0, 0, 0, "Unexpected any. Specify a different type.", "0"],
      [0, 0, 0, "Unexpected any. Specify a different type.", "1"],
      [0, 0, 0, "Unexpected any. Specify a different type.", "2"],
      [0, 0, 0, "Unexpected any. Specify a different type.", "3"],
      [0, 0, 0, "Unexpected any. Specify a different type.", "4"]
    ],
    "public/test/matchers/utils.ts:5381": [
      [0, 0, 0, "Unexpected any. Specify a different type.", "0"]
    ],
    "public/test/mocks/workers.ts:5381": [
      [0, 0, 0, "Unexpected any. Specify a different type.", "0"],
      [0, 0, 0, "Unexpected any. Specify a different type.", "1"]
    ],
    "public/test/specs/helpers.ts:5381": [
      [0, 0, 0, "Unexpected any. Specify a different type.", "0"],
      [0, 0, 0, "Unexpected any. Specify a different type.", "1"],
      [0, 0, 0, "Unexpected any. Specify a different type.", "2"],
      [0, 0, 0, "Unexpected any. Specify a different type.", "3"],
      [0, 0, 0, "Unexpected any. Specify a different type.", "4"],
      [0, 0, 0, "Unexpected any. Specify a different type.", "5"],
      [0, 0, 0, "Unexpected any. Specify a different type.", "6"],
      [0, 0, 0, "Unexpected any. Specify a different type.", "7"],
      [0, 0, 0, "Unexpected any. Specify a different type.", "8"],
      [0, 0, 0, "Unexpected any. Specify a different type.", "9"],
      [0, 0, 0, "Unexpected any. Specify a different type.", "10"],
      [0, 0, 0, "Unexpected any. Specify a different type.", "11"],
      [0, 0, 0, "Unexpected any. Specify a different type.", "12"],
      [0, 0, 0, "Unexpected any. Specify a different type.", "13"],
      [0, 0, 0, "Unexpected any. Specify a different type.", "14"],
      [0, 0, 0, "Unexpected any. Specify a different type.", "15"]
    ]
  }`
};

exports[`no undocumented stories`] = {
  value: `{
    "packages/grafana-ui/src/components/ButtonCascader/ButtonCascader.story.tsx:5381": [
      [0, 0, 0, "No undocumented stories are allowed, please add an .mdx file with some documentation", "5381"]
    ],
    "packages/grafana-ui/src/components/ColorPicker/ColorPickerPopover.story.tsx:5381": [
      [0, 0, 0, "No undocumented stories are allowed, please add an .mdx file with some documentation", "5381"]
    ],
    "packages/grafana-ui/src/components/ColorPicker/NamedColorsPalette.story.tsx:5381": [
      [0, 0, 0, "No undocumented stories are allowed, please add an .mdx file with some documentation", "5381"]
    ],
    "packages/grafana-ui/src/components/ColorPicker/SpectrumPalette.story.tsx:5381": [
      [0, 0, 0, "No undocumented stories are allowed, please add an .mdx file with some documentation", "5381"]
    ],
    "packages/grafana-ui/src/components/DateTimePickers/RelativeTimeRangePicker/RelativeTimeRangePicker.story.tsx:5381": [
      [0, 0, 0, "No undocumented stories are allowed, please add an .mdx file with some documentation", "5381"]
    ],
    "packages/grafana-ui/src/components/DateTimePickers/TimeOfDayPicker.story.tsx:5381": [
      [0, 0, 0, "No undocumented stories are allowed, please add an .mdx file with some documentation", "5381"]
    ],
    "packages/grafana-ui/src/components/DateTimePickers/TimeRangePicker.story.tsx:5381": [
      [0, 0, 0, "No undocumented stories are allowed, please add an .mdx file with some documentation", "5381"]
    ],
    "packages/grafana-ui/src/components/DateTimePickers/TimeZonePicker.story.tsx:5381": [
      [0, 0, 0, "No undocumented stories are allowed, please add an .mdx file with some documentation", "5381"]
    ],
    "packages/grafana-ui/src/components/DateTimePickers/WeekStartPicker.story.tsx:5381": [
      [0, 0, 0, "No undocumented stories are allowed, please add an .mdx file with some documentation", "5381"]
    ],
    "packages/grafana-ui/src/components/PageLayout/PageToolbar.story.tsx:5381": [
      [0, 0, 0, "No undocumented stories are allowed, please add an .mdx file with some documentation", "5381"]
    ],
    "packages/grafana-ui/src/components/QueryField/QueryField.story.tsx:5381": [
      [0, 0, 0, "No undocumented stories are allowed, please add an .mdx file with some documentation", "5381"]
    ],
    "packages/grafana-ui/src/components/SecretTextArea/SecretTextArea.story.tsx:5381": [
      [0, 0, 0, "No undocumented stories are allowed, please add an .mdx file with some documentation", "5381"]
    ],
    "packages/grafana-ui/src/components/Segment/Segment.story.tsx:5381": [
      [0, 0, 0, "No undocumented stories are allowed, please add an .mdx file with some documentation", "5381"]
    ],
    "packages/grafana-ui/src/components/Segment/SegmentAsync.story.tsx:5381": [
      [0, 0, 0, "No undocumented stories are allowed, please add an .mdx file with some documentation", "5381"]
    ],
    "packages/grafana-ui/src/components/Segment/SegmentInput.story.tsx:5381": [
      [0, 0, 0, "No undocumented stories are allowed, please add an .mdx file with some documentation", "5381"]
    ],
    "packages/grafana-ui/src/components/StatsPicker/StatsPicker.story.tsx:5381": [
      [0, 0, 0, "No undocumented stories are allowed, please add an .mdx file with some documentation", "5381"]
    ],
    "packages/grafana-ui/src/components/Tabs/Tabs.story.tsx:5381": [
      [0, 0, 0, "No undocumented stories are allowed, please add an .mdx file with some documentation", "5381"]
    ],
    "packages/grafana-ui/src/components/ThemeDemos/ThemeDemo.story.tsx:5381": [
      [0, 0, 0, "No undocumented stories are allowed, please add an .mdx file with some documentation", "5381"]
    ],
    "packages/grafana-ui/src/components/Typography/Typography.story.tsx:5381": [
      [0, 0, 0, "No undocumented stories are allowed, please add an .mdx file with some documentation", "5381"]
    ],
    "packages/grafana-ui/src/components/VizLayout/VizLayout.story.tsx:5381": [
      [0, 0, 0, "No undocumented stories are allowed, please add an .mdx file with some documentation", "5381"]
    ],
    "packages/grafana-ui/src/components/VizLegend/VizLegend.story.tsx:5381": [
      [0, 0, 0, "No undocumented stories are allowed, please add an .mdx file with some documentation", "5381"]
    ],
    "packages/grafana-ui/src/components/VizTooltip/SeriesTable.story.tsx:5381": [
      [0, 0, 0, "No undocumented stories are allowed, please add an .mdx file with some documentation", "5381"]
    ]
  }`
};<|MERGE_RESOLUTION|>--- conflicted
+++ resolved
@@ -5461,15 +5461,9 @@
       [0, 0, 0, "Unexpected any. Specify a different type.", "1"],
       [0, 0, 0, "Unexpected any. Specify a different type.", "2"]
     ],
-<<<<<<< HEAD
     "public/app/plugins/datasource/prometheus/querycache/QueryCache.ts:5381": [
-      [0, 0, 0, "Do not use any type assertions.", "0"],
-      [0, 0, 0, "Do not use any type assertions.", "1"],
-      [0, 0, 0, "Do not use any type assertions.", "2"],
-      [0, 0, 0, "Do not use any type assertions.", "3"]
-    ],
-=======
->>>>>>> 56ae70aa
+      [0, 0, 0, "Do not use any type assertions.", "0"]
+    ],
     "public/app/plugins/datasource/prometheus/result_transformer.test.ts:5381": [
       [0, 0, 0, "Unexpected any. Specify a different type.", "0"],
       [0, 0, 0, "Unexpected any. Specify a different type.", "1"],
