package api

import (
	"fmt"
	"net/http"
	"path"
	"sort"
	"strings"

	"github.com/grafana/grafana/pkg/api/dtos"
	"github.com/grafana/grafana/pkg/api/navlinks"
	"github.com/grafana/grafana/pkg/models"
	"github.com/grafana/grafana/pkg/plugins"
	ac "github.com/grafana/grafana/pkg/services/accesscontrol"
	"github.com/grafana/grafana/pkg/services/dashboards"
	"github.com/grafana/grafana/pkg/services/datasources"
	"github.com/grafana/grafana/pkg/services/featuremgmt"
	pref "github.com/grafana/grafana/pkg/services/preference"
	"github.com/grafana/grafana/pkg/services/star"
	"github.com/grafana/grafana/pkg/setting"
)

const (
	// Themes
	lightName = "light"
	darkName  = "dark"
)

func (hs *HTTPServer) RelativeURL(pathComponents ...string) string {
	// retain trailing slash if provided
	trailingSlash := strings.HasSuffix(pathComponents[len(pathComponents)-1], "/")
	path := path.Join(append([]string{hs.Cfg.AppSubURL}, pathComponents...)...)

	if trailingSlash {
		path = path + "/"
	}

	return path
}

func (hs *HTTPServer) getProfileNode(c *models.ReqContext) *dtos.NavLink {
	// Only set login if it's different from the name
	var login string
	if c.SignedInUser.Login != c.SignedInUser.NameOrFallback() {
		login = c.SignedInUser.Login
	}
	gravatarURL := dtos.GetGravatarUrl(c.Email)

	children := []*dtos.NavLink{
		{
			Text: "Preferences", Id: "profile-settings", Url: hs.RelativeURL("/profile"), Icon: "sliders-v-alt",
		},
	}

<<<<<<< HEAD
	if hs.Features.IsEnabled(featuremgmt.FlagPersistNotifications) {
		children = append(children, &dtos.NavLink{
			Text: "Notifications", Id: "notifications", Url: hs.RelativeURL("/notifications"), Icon: "bell",
		})
	}
=======
	children = append(children, &dtos.NavLink{
		Text: "Notification history", Id: "notifications", Url: hs.Cfg.AppSubURL + "/notifications", Icon: "bell",
	})
>>>>>>> ecf08082

	if setting.AddChangePasswordLink() {
		children = append(children, &dtos.NavLink{
			Text: "Change password", Id: "change-password", Url: hs.RelativeURL("/profile/password"),
			Icon: "lock",
		})
	}

	if !setting.DisableSignoutMenu {
		// add sign out first
		children = append(children, &dtos.NavLink{
			Text:         "Sign out",
			Id:           "sign-out",
			Url:          hs.RelativeURL("/logout"),
			Icon:         "arrow-from-right",
			Target:       "_self",
			HideFromTabs: true,
		})
	}

	return &dtos.NavLink{
		Text:       c.SignedInUser.NameOrFallback(),
		SubTitle:   login,
		Id:         "profile",
		Img:        gravatarURL,
		Url:        hs.RelativeURL("/profile"),
		Section:    dtos.NavSectionConfig,
		SortWeight: dtos.WeightProfile,
		Children:   children,
	}
}

func (hs *HTTPServer) getAppLinks(c *models.ReqContext) ([]*dtos.NavLink, error) {
	enabledPlugins, err := hs.enabledPlugins(c.Req.Context(), c.OrgId)
	if err != nil {
		return nil, err
	}

	appLinks := []*dtos.NavLink{}
	for _, plugin := range enabledPlugins[plugins.App] {
		if !plugin.Pinned {
			continue
		}

		appLink := &dtos.NavLink{
			Text:       plugin.Name,
			Id:         "plugin-page-" + plugin.ID,
			Url:        hs.RelativeURL(plugin.DefaultNavURL),
			Img:        plugin.Info.Logos.Small,
			SortWeight: dtos.WeightPlugin,
		}

		if hs.Features.IsEnabled(featuremgmt.FlagNewNavigation) {
			appLink.Section = dtos.NavSectionPlugin
		} else {
			appLink.Section = dtos.NavSectionCore
		}

		for _, include := range plugin.Includes {
			if !c.HasUserRole(include.Role) {
				continue
			}

			if include.Type == "page" && include.AddToNav {
				var link *dtos.NavLink
				if len(include.Path) > 0 {
					link = &dtos.NavLink{
						Url:  hs.RelativeURL(include.Path),
						Text: include.Name,
					}
					if include.DefaultNav {
						appLink.Url = link.Url // Overwrite the hardcoded page logic
					}
				} else {
					link = &dtos.NavLink{
						Url:  hs.RelativeURL("/plugins/", plugin.ID, "/page/", include.Slug),
						Text: include.Name,
					}
				}
				link.Icon = include.Icon
				appLink.Children = append(appLink.Children, link)
			}

			if include.Type == "dashboard" && include.AddToNav {
				dboardURL := include.DashboardURLPath()
				if dboardURL != "" {
					link := &dtos.NavLink{
						Url:  hs.RelativeURL(dboardURL),
						Text: include.Name,
					}
					appLink.Children = append(appLink.Children, link)
				}
			}
		}

		if len(appLink.Children) > 0 {
			// If we only have one child and it's the app default nav then remove it from children
			if len(appLink.Children) == 1 && appLink.Children[0].Url == appLink.Url {
				appLink.Children = []*dtos.NavLink{}
			}
			appLinks = append(appLinks, appLink)
		}
	}

	if len(appLinks) > 0 {
		sort.SliceStable(appLinks, func(i, j int) bool {
			return appLinks[i].Text < appLinks[j].Text
		})
	}
	return appLinks, nil
}

func enableServiceAccount(hs *HTTPServer, c *models.ReqContext) bool {
	if !hs.Features.IsEnabled(featuremgmt.FlagServiceAccounts) {
		return false
	}
	hasAccess := ac.HasAccess(hs.AccessControl, c)
	return hasAccess(ac.ReqOrgAdmin, serviceAccountAccessEvaluator)
}

func (hs *HTTPServer) ReqCanAdminTeams(c *models.ReqContext) bool {
	return c.OrgRole == models.ROLE_ADMIN || (hs.Cfg.EditorsCanAdmin && c.OrgRole == models.ROLE_EDITOR)
}

func (hs *HTTPServer) getNavTree(c *models.ReqContext, hasEditPerm bool, prefs *pref.Preference) ([]*dtos.NavLink, error) {
	hasAccess := ac.HasAccess(hs.AccessControl, c)
	navTree := []*dtos.NavLink{}

	if hs.Features.IsEnabled(featuremgmt.FlagSavedItems) {
		starredItemsLinks, err := hs.buildStarredItemsNavLinks(c, prefs)
		if err != nil {
			return nil, err
		}

		navTree = append(navTree, &dtos.NavLink{
			Text:       "Starred",
			Id:         "starred",
			Icon:       "star",
			SortWeight: dtos.WeightSavedItems,
			Section:    dtos.NavSectionCore,
			Children:   starredItemsLinks,
		})
	}

	if hasEditPerm && !hs.Features.IsEnabled(featuremgmt.FlagNewNavigation) {
		children := hs.buildCreateNavLinks(c)
		navTree = append(navTree, &dtos.NavLink{
			Text:       "Create",
			Id:         "create",
			Icon:       "plus",
			Url:        hs.RelativeURL("/dashboard/new"),
			Children:   children,
			Section:    dtos.NavSectionCore,
			SortWeight: dtos.WeightCreate,
		})
	}

	dashboardChildLinks := hs.buildDashboardNavLinks(c, hasEditPerm)

	dashboardsUrl := "/"
	if hs.Features.IsEnabled(featuremgmt.FlagNewNavigation) {
		dashboardsUrl = "/dashboards"
	}

	navTree = append(navTree, &dtos.NavLink{
		Text:       "Dashboards",
		Id:         "dashboards",
		SubTitle:   "Manage dashboards and folders",
		Icon:       "apps",
		Url:        hs.RelativeURL(dashboardsUrl),
		SortWeight: dtos.WeightDashboard,
		Section:    dtos.NavSectionCore,
		Children:   dashboardChildLinks,
	})

	canExplore := func(context *models.ReqContext) bool {
		return c.OrgRole == models.ROLE_ADMIN || c.OrgRole == models.ROLE_EDITOR || setting.ViewersCanEdit
	}

	if setting.ExploreEnabled && hasAccess(canExplore, ac.EvalPermission(ac.ActionDatasourcesExplore)) {
		navTree = append(navTree, &dtos.NavLink{
			Text:       "Explore",
			Id:         "explore",
			SubTitle:   "Explore your data",
			Icon:       "compass",
			SortWeight: dtos.WeightExplore,
			Section:    dtos.NavSectionCore,
			Url:        hs.RelativeURL("/explore"),
		})
	}

	navTree = hs.addProfile(navTree, c)

	_, uaIsDisabledForOrg := hs.Cfg.UnifiedAlerting.DisabledOrgs[c.OrgId]
	uaVisibleForOrg := hs.Cfg.UnifiedAlerting.IsEnabled() && !uaIsDisabledForOrg

	if setting.AlertingEnabled != nil && *setting.AlertingEnabled {
		navTree = append(navTree, hs.buildLegacyAlertNavLinks(c)...)
	} else if uaVisibleForOrg {
		navTree = append(navTree, hs.buildAlertNavLinks(c)...)
	}

	appLinks, err := hs.getAppLinks(c)
	if err != nil {
		return nil, err
	}
	navTree = append(navTree, appLinks...)

	configNodes := []*dtos.NavLink{}

	if hasAccess(ac.ReqOrgAdmin, datasources.ConfigurationPageAccess) {
		configNodes = append(configNodes, &dtos.NavLink{
			Text:        "Data sources",
			Icon:        "database",
			Description: "Add and configure data sources",
			Id:          "datasources",
			Url:         hs.RelativeURL("/datasources"),
		})
	}

	if hasAccess(ac.ReqOrgAdmin, ac.EvalPermission(ac.ActionOrgUsersRead)) {
		configNodes = append(configNodes, &dtos.NavLink{
			Text:        "Users",
			Id:          "users",
			Description: "Manage org members",
			Icon:        "user",
			Url:         hs.RelativeURL("/org/users"),
		})
	}

	if hasAccess(hs.ReqCanAdminTeams, teamsAccessEvaluator) {
		configNodes = append(configNodes, &dtos.NavLink{
			Text:        "Teams",
			Id:          "teams",
			Description: "Manage org groups",
			Icon:        "users-alt",
			Url:         hs.RelativeURL("/org/teams"),
		})
	}

	if c.OrgRole == models.ROLE_ADMIN {
		configNodes = append(configNodes, &dtos.NavLink{
			Text:        "Plugins",
			Id:          "plugins",
			Description: "View and configure plugins",
			Icon:        "plug",
			Url:         hs.RelativeURL("/plugins"),
		})
	}

	if hasAccess(ac.ReqOrgAdmin, orgPreferencesAccessEvaluator) {
		configNodes = append(configNodes, &dtos.NavLink{
			Text:        "Preferences",
			Id:          "org-settings",
			Description: "Organization preferences",
			Icon:        "sliders-v-alt",
			Url:         hs.RelativeURL("/org"),
		})
	}

	if hasAccess(ac.ReqOrgAdmin, apiKeyAccessEvaluator) {
		configNodes = append(configNodes, &dtos.NavLink{
			Text:        "API keys",
			Id:          "apikeys",
			Description: "Create & manage API keys",
			Icon:        "key-skeleton-alt",
			Url:         hs.RelativeURL("/org/apikeys"),
		})
	}
	// needs both feature flag and migration to be able to show service accounts
	if enableServiceAccount(hs, c) {
		configNodes = append(configNodes, &dtos.NavLink{
			Text:        "Service accounts",
			Id:          "serviceaccounts",
			Description: "Manage service accounts",
<<<<<<< HEAD
			// TODO: change icon to "key-skeleton-alt" when it's available
			Icon: "keyhole-circle",
			Url:  hs.RelativeURL("/org/serviceaccounts"),
=======
			Icon:        "gf-service-account",
			Url:         hs.Cfg.AppSubURL + "/org/serviceaccounts",
>>>>>>> ecf08082
		})
	}

	if hs.Features.IsEnabled(featuremgmt.FlagLivePipeline) {
		liveNavLinks := []*dtos.NavLink{}

		liveNavLinks = append(liveNavLinks, &dtos.NavLink{
			Text: "Status", Id: "live-status", Url: hs.RelativeURL("/live"), Icon: "exchange-alt",
		})
		liveNavLinks = append(liveNavLinks, &dtos.NavLink{
			Text: "Pipeline", Id: "live-pipeline", Url: hs.RelativeURL("/live/pipeline"), Icon: "arrow-to-right",
		})
		liveNavLinks = append(liveNavLinks, &dtos.NavLink{
			Text: "Cloud", Id: "live-cloud", Url: hs.RelativeURL("/live/cloud"), Icon: "cloud-upload",
		})
		navTree = append(navTree, &dtos.NavLink{
			Id:           "live",
			Text:         "Live",
			SubTitle:     "Event streaming",
			Icon:         "exchange-alt",
			Url:          hs.RelativeURL("/live"),
			Children:     liveNavLinks,
			Section:      dtos.NavSectionConfig,
			HideFromTabs: true,
		})
	}

	if len(configNodes) > 0 {
		configNode := &dtos.NavLink{
			Id:         dtos.NavIDCfg,
			Text:       "Configuration",
			SubTitle:   "Organization: " + c.OrgName,
			Icon:       "cog",
			Url:        configNodes[0].Url,
			SortWeight: dtos.WeightConfig,
			Children:   configNodes,
		}
		if hs.Features.IsEnabled(featuremgmt.FlagNewNavigation) {
			configNode.Section = dtos.NavSectionConfig
		} else {
			configNode.Section = dtos.NavSectionCore
		}
		navTree = append(navTree, configNode)
	}

	adminNavLinks := hs.buildAdminNavLinks(c)

	if len(adminNavLinks) > 0 {
		navSection := dtos.NavSectionCore
		if hs.Features.IsEnabled(featuremgmt.FlagNewNavigation) {
			navSection = dtos.NavSectionConfig
		}
		serverAdminNode := navlinks.GetServerAdminNode(adminNavLinks, navSection)
		navTree = append(navTree, serverAdminNode)
	}

	navTree = hs.addHelpLinks(navTree, c)

	return navTree, nil
}

func (hs *HTTPServer) addProfile(navTree []*dtos.NavLink, c *models.ReqContext) []*dtos.NavLink {
	if setting.ProfileEnabled && c.IsSignedIn {
		navTree = append(navTree, hs.getProfileNode(c))
	}
	return navTree
}

func (hs *HTTPServer) addHelpLinks(navTree []*dtos.NavLink, c *models.ReqContext) []*dtos.NavLink {
	if setting.HelpEnabled {
		helpVersion := fmt.Sprintf(`%s v%s (%s)`, setting.ApplicationName, setting.BuildVersion, setting.BuildCommit)
		if hs.Cfg.AnonymousHideVersion && !c.IsSignedIn {
			helpVersion = setting.ApplicationName
		}

		navTree = append(navTree, &dtos.NavLink{
			Text:       "Help",
			SubTitle:   helpVersion,
			Id:         "help",
			Url:        "#",
			Icon:       "question-circle",
			SortWeight: dtos.WeightHelp,
			Section:    dtos.NavSectionConfig,
			Children:   []*dtos.NavLink{},
		})
	}
	return navTree
}

func (hs *HTTPServer) buildStarredItemsNavLinks(c *models.ReqContext, prefs *pref.Preference) ([]*dtos.NavLink, error) {
	starredItemsChildNavs := []*dtos.NavLink{}

	query := star.GetUserStarsQuery{
		UserID: c.SignedInUser.UserId,
	}

	starredDashboardResult, err := hs.starService.GetByUser(c.Req.Context(), &query)
	if err != nil {
		return nil, err
	}

	starredDashboards := []*models.Dashboard{}
	starredDashboardsCounter := 0
	for dashboardId := range starredDashboardResult.UserStars {
		// Set a loose limit to the first 50 starred dashboards found
		if starredDashboardsCounter > 50 {
			break
		}
		starredDashboardsCounter++
		query := &models.GetDashboardQuery{
			Id:    dashboardId,
			OrgId: c.OrgId,
		}
		err := hs.dashboardService.GetDashboard(c.Req.Context(), query)
		if err == nil {
			starredDashboards = append(starredDashboards, query.Result)
		}
	}

	if len(starredDashboards) > 0 {
		sort.Slice(starredDashboards, func(i, j int) bool {
			return starredDashboards[i].Title < starredDashboards[j].Title
		})
		for _, starredItem := range starredDashboards {
			starredItemsChildNavs = append(starredItemsChildNavs, &dtos.NavLink{
				Id:   starredItem.Uid,
				Text: starredItem.Title,
				Url:  starredItem.GetUrl(),
			})
		}
	}

	return starredItemsChildNavs, nil
}

func (hs *HTTPServer) buildDashboardNavLinks(c *models.ReqContext, hasEditPerm bool) []*dtos.NavLink {
	dashboardChildNavs := []*dtos.NavLink{}
	if !hs.Features.IsEnabled(featuremgmt.FlagNewNavigation) {
		dashboardChildNavs = append(dashboardChildNavs, &dtos.NavLink{
			Text: "Home", Id: "home", Url: hs.RelativeURL("/"), Icon: "home-alt", HideFromTabs: true,
		})
		dashboardChildNavs = append(dashboardChildNavs, &dtos.NavLink{
			Text: "Divider", Divider: true, Id: "divider", HideFromTabs: true,
		})
	}
	dashboardChildNavs = append(dashboardChildNavs, &dtos.NavLink{
		Text: "Browse", Id: "manage-dashboards", Url: hs.RelativeURL("/dashboards"), Icon: "sitemap",
	})
	dashboardChildNavs = append(dashboardChildNavs, &dtos.NavLink{
		Text: "Playlists", Id: "playlists", Url: hs.RelativeURL("/playlists"), Icon: "presentation-play",
	})

	if c.IsSignedIn {
		dashboardChildNavs = append(dashboardChildNavs, &dtos.NavLink{
			Text: "Snapshots",
			Id:   "snapshots",
			Url:  hs.RelativeURL("/dashboard/snapshots"),
			Icon: "camera",
		})

		dashboardChildNavs = append(dashboardChildNavs, &dtos.NavLink{
			Text: "Library panels",
			Id:   "library-panels",
			Url:  hs.RelativeURL("/library-panels"),
			Icon: "library-panel",
		})
	}

	if hasEditPerm && hs.Features.IsEnabled(featuremgmt.FlagNewNavigation) {
		dashboardChildNavs = append(dashboardChildNavs, &dtos.NavLink{
			Text: "Divider", Divider: true, Id: "divider", HideFromTabs: true,
		})
		dashboardChildNavs = append(dashboardChildNavs, &dtos.NavLink{
			Text: "New dashboard", Icon: "plus", Url: hs.RelativeURL("/dashboard/new"), HideFromTabs: true, Id: "new-dashboard", ShowIconInNavbar: true,
		})
		if c.OrgRole == models.ROLE_ADMIN || c.OrgRole == models.ROLE_EDITOR {
			dashboardChildNavs = append(dashboardChildNavs, &dtos.NavLink{
				Text: "New folder", SubTitle: "Create a new folder to organize your dashboards", Id: "new-folder",
				Icon: "plus", Url: hs.RelativeURL("/dashboards/folder/new"), HideFromTabs: true, ShowIconInNavbar: true,
			})
		}
		dashboardChildNavs = append(dashboardChildNavs, &dtos.NavLink{
			Text: "Import", SubTitle: "Import dashboard from file or Grafana.com", Id: "import", Icon: "plus",
			Url: hs.RelativeURL("/dashboard/import"), HideFromTabs: true, ShowIconInNavbar: true,
		})
	}
	return dashboardChildNavs
}

func (hs *HTTPServer) buildLegacyAlertNavLinks(c *models.ReqContext) []*dtos.NavLink {
	var alertChildNavs []*dtos.NavLink
	alertChildNavs = append(alertChildNavs, &dtos.NavLink{
		Text: "Alert rules", Id: "alert-list", Url: hs.RelativeURL("/alerting/list"), Icon: "list-ul",
	})
<<<<<<< HEAD
	alertChildNavs = append(alertChildNavs, &dtos.NavLink{
		Text: "Notification channels", Id: "channels", Url: hs.RelativeURL("/alerting/notifications"),
		Icon: "comment-alt-share",
	})
=======

	if c.HasRole(models.ROLE_EDITOR) {
		alertChildNavs = append(alertChildNavs, &dtos.NavLink{
			Text: "Notification channels", Id: "channels", Url: hs.Cfg.AppSubURL + "/alerting/notifications",
			Icon: "comment-alt-share",
		})
	}
>>>>>>> ecf08082

	return []*dtos.NavLink{
		{
			Text:       "Alerting",
			SubTitle:   "Alert rules and notifications",
			Id:         "alerting-legacy",
			Icon:       "bell",
			Url:        hs.RelativeURL("/alerting/list"),
			Children:   alertChildNavs,
			Section:    dtos.NavSectionCore,
			SortWeight: dtos.WeightAlerting,
		},
	}
}

func (hs *HTTPServer) buildAlertNavLinks(c *models.ReqContext) []*dtos.NavLink {
	hasAccess := ac.HasAccess(hs.AccessControl, c)
	var alertChildNavs []*dtos.NavLink

	if hasAccess(ac.ReqViewer, ac.EvalAny(ac.EvalPermission(ac.ActionAlertingRuleRead), ac.EvalPermission(ac.ActionAlertingRuleExternalRead))) {
		alertChildNavs = append(alertChildNavs, &dtos.NavLink{
			Text: "Alert rules", Id: "alert-list", Url: hs.RelativeURL("/alerting/list"), Icon: "list-ul",
		})
	}

	if hasAccess(ac.ReqOrgAdminOrEditor, ac.EvalAny(ac.EvalPermission(ac.ActionAlertingNotificationsRead), ac.EvalPermission(ac.ActionAlertingNotificationsExternalRead))) {
		alertChildNavs = append(alertChildNavs, &dtos.NavLink{
			Text: "Contact points", Id: "receivers", Url: hs.RelativeURL("/alerting/notifications"),
			Icon: "comment-alt-share",
		})
		alertChildNavs = append(alertChildNavs, &dtos.NavLink{Text: "Notification policies", Id: "am-routes", Url: hs.RelativeURL("/alerting/routes"), Icon: "sitemap"})
	}

<<<<<<< HEAD
	if hasAccess(ac.ReqSignedIn, ac.EvalAny(ac.EvalPermission(ac.ActionAlertingInstanceRead), ac.EvalPermission(ac.ActionAlertingInstancesExternalRead))) {
		alertChildNavs = append(alertChildNavs, &dtos.NavLink{Text: "Silences", Id: "silences", Url: hs.RelativeURL("/alerting/silences"), Icon: "bell-slash"})
		alertChildNavs = append(alertChildNavs, &dtos.NavLink{Text: "Alert groups", Id: "groups", Url: hs.RelativeURL("/alerting/groups"), Icon: "layer-group"})
=======
	if hasAccess(ac.ReqViewer, ac.EvalAny(ac.EvalPermission(ac.ActionAlertingInstanceRead), ac.EvalPermission(ac.ActionAlertingInstancesExternalRead))) {
		alertChildNavs = append(alertChildNavs, &dtos.NavLink{Text: "Silences", Id: "silences", Url: hs.Cfg.AppSubURL + "/alerting/silences", Icon: "bell-slash"})
		alertChildNavs = append(alertChildNavs, &dtos.NavLink{Text: "Alert groups", Id: "groups", Url: hs.Cfg.AppSubURL + "/alerting/groups", Icon: "layer-group"})
>>>>>>> ecf08082
	}

	if c.OrgRole == models.ROLE_ADMIN {
		alertChildNavs = append(alertChildNavs, &dtos.NavLink{
			Text: "Admin", Id: "alerting-admin", Url: hs.RelativeURL("/alerting/admin"),
			Icon: "cog",
		})
	}

	if hs.Features.IsEnabled(featuremgmt.FlagNewNavigation) &&
		hasAccess(hs.editorInAnyFolder, ac.EvalAny(ac.EvalPermission(ac.ActionAlertingRuleCreate), ac.EvalPermission(ac.ActionAlertingRuleExternalWrite))) {
		alertChildNavs = append(alertChildNavs, &dtos.NavLink{
			Text: "Divider", Divider: true, Id: "divider", HideFromTabs: true,
		})

		alertChildNavs = append(alertChildNavs, &dtos.NavLink{
<<<<<<< HEAD
			Text: "Alert rule", SubTitle: "Create an alert rule", Id: "alert",
			Icon: "plus", Url: hs.RelativeURL("/alerting/new"), HideFromTabs: true, ShowIconInNavbar: true,
=======
			Text: "New alert rule", SubTitle: "Create an alert rule", Id: "alert",
			Icon: "plus", Url: hs.Cfg.AppSubURL + "/alerting/new", HideFromTabs: true, ShowIconInNavbar: true,
>>>>>>> ecf08082
		})
	}

	if len(alertChildNavs) > 0 {
		return []*dtos.NavLink{
			{
				Text:       "Alerting",
				SubTitle:   "Alert rules and notifications",
				Id:         "alerting",
				Icon:       "bell",
				Url:        hs.RelativeURL("/alerting/list"),
				Children:   alertChildNavs,
				Section:    dtos.NavSectionCore,
				SortWeight: dtos.WeightAlerting,
			},
		}
	}
	return nil
}

func (hs *HTTPServer) buildCreateNavLinks(c *models.ReqContext) []*dtos.NavLink {
	hasAccess := ac.HasAccess(hs.AccessControl, c)
	var children []*dtos.NavLink

<<<<<<< HEAD
	if hasAccess(ac.ReqSignedIn, ac.EvalPermission(ac.ActionDashboardsCreate)) {
		children = append(children, &dtos.NavLink{Text: "Dashboard", Icon: "apps", Url: hs.RelativeURL("/dashboard/new"), Id: "create-dashboard"})
=======
	if hasAccess(ac.ReqSignedIn, ac.EvalPermission(dashboards.ActionDashboardsCreate)) {
		children = append(children, &dtos.NavLink{Text: "Dashboard", Icon: "apps", Url: hs.Cfg.AppSubURL + "/dashboard/new", Id: "create-dashboard"})
>>>>>>> ecf08082
	}

	if hasAccess(ac.ReqOrgAdminOrEditor, ac.EvalPermission(dashboards.ActionFoldersCreate)) {
		children = append(children, &dtos.NavLink{
			Text: "Folder", SubTitle: "Create a new folder to organize your dashboards", Id: "folder",
			Icon: "folder-plus", Url: hs.RelativeURL("/dashboards/folder/new"),
		})
	}

	if hasAccess(ac.ReqSignedIn, ac.EvalPermission(dashboards.ActionDashboardsCreate)) {
		children = append(children, &dtos.NavLink{
			Text: "Import", SubTitle: "Import dashboard from file or Grafana.com", Id: "import", Icon: "import",
			Url: hs.RelativeURL("/dashboard/import"),
		})
	}

	_, uaIsDisabledForOrg := hs.Cfg.UnifiedAlerting.DisabledOrgs[c.OrgId]
	uaVisibleForOrg := hs.Cfg.UnifiedAlerting.IsEnabled() && !uaIsDisabledForOrg

	if uaVisibleForOrg && hasAccess(ac.ReqSignedIn, ac.EvalAny(ac.EvalPermission(ac.ActionAlertingRuleCreate), ac.EvalPermission(ac.ActionAlertingRuleExternalWrite))) {
		children = append(children, &dtos.NavLink{
<<<<<<< HEAD
			Text: "Alert rule", SubTitle: "Create an alert rule", Id: "alert",
			Icon: "bell", Url: hs.RelativeURL("/alerting/new"),
=======
			Text: "New alert rule", SubTitle: "Create an alert rule", Id: "alert",
			Icon: "bell", Url: hs.Cfg.AppSubURL + "/alerting/new",
>>>>>>> ecf08082
		})
	}

	return children
}

func (hs *HTTPServer) buildAdminNavLinks(c *models.ReqContext) []*dtos.NavLink {
	hasAccess := ac.HasAccess(hs.AccessControl, c)
	hasGlobalAccess := ac.HasGlobalAccess(hs.AccessControl, c)
	adminNavLinks := []*dtos.NavLink{}

	if hasAccess(ac.ReqGrafanaAdmin, ac.EvalPermission(ac.ActionUsersRead, ac.ScopeGlobalUsersAll)) {
		adminNavLinks = append(adminNavLinks, &dtos.NavLink{
			Text: "Users", Id: "global-users", Url: hs.RelativeURL("/admin/users"), Icon: "user",
		})
	}

	if hasGlobalAccess(ac.ReqGrafanaAdmin, orgsAccessEvaluator) {
		adminNavLinks = append(adminNavLinks, &dtos.NavLink{
			Text: "Orgs", Id: "global-orgs", Url: hs.RelativeURL("/admin/orgs"), Icon: "building",
		})
	}

	if hasAccess(ac.ReqGrafanaAdmin, ac.EvalPermission(ac.ActionSettingsRead)) {
		adminNavLinks = append(adminNavLinks, &dtos.NavLink{
			Text: "Settings", Id: "server-settings", Url: hs.RelativeURL("/admin/settings"), Icon: "sliders-v-alt",
		})
	}

	if hs.Cfg.LDAPEnabled && hasAccess(ac.ReqGrafanaAdmin, ac.EvalPermission(ac.ActionLDAPStatusRead)) {
		adminNavLinks = append(adminNavLinks, &dtos.NavLink{
			Text: "LDAP", Id: "ldap", Url: hs.RelativeURL("/admin/ldap"), Icon: "book",
		})
	}

	if hs.Cfg.PluginAdminEnabled && ac.ReqGrafanaAdmin(c) {
		adminNavLinks = append(adminNavLinks, &dtos.NavLink{
			Text: "Plugins", Id: "admin-plugins", Url: hs.RelativeURL("/admin/plugins"), Icon: "plug",
		})
	}

	return adminNavLinks
}

func (hs *HTTPServer) editorInAnyFolder(c *models.ReqContext) bool {
	hasEditPermissionInFoldersQuery := models.HasEditPermissionInFoldersQuery{SignedInUser: c.SignedInUser}
	if err := hs.dashboardService.HasEditPermissionInFolders(c.Req.Context(), &hasEditPermissionInFoldersQuery); err != nil {
		return false
	}
	return hasEditPermissionInFoldersQuery.Result
}

func (hs *HTTPServer) setIndexViewData(c *models.ReqContext) (*dtos.IndexViewData, error) {
	hasAccess := ac.HasAccess(hs.AccessControl, c)
	hasEditPerm := hasAccess(hs.editorInAnyFolder, ac.EvalAny(ac.EvalPermission(dashboards.ActionDashboardsCreate), ac.EvalPermission(dashboards.ActionFoldersCreate)))

	settings, err := hs.getFrontendSettingsMap(c)
	if err != nil {
		return nil, err
	}

	settings["dateFormats"] = hs.Cfg.DateFormats

	prefsQuery := pref.GetPreferenceWithDefaultsQuery{UserID: c.UserId, OrgID: c.OrgId, Teams: c.Teams}
	prefs, err := hs.preferenceService.GetWithDefaults(c.Req.Context(), &prefsQuery)
	if err != nil {
		return nil, err
	}

	// Read locale from accept-language
	acceptLang := c.Req.Header.Get("Accept-Language")
	locale := "en-US"

	if len(acceptLang) > 0 {
		parts := strings.Split(acceptLang, ",")
		locale = parts[0]
	}

	appURL := setting.AppUrl
	appSubURL := hs.Cfg.AppSubURL

	// special case when doing localhost call from image renderer
	if c.IsRenderCall && !hs.Cfg.ServeFromSubPath {
		appURL = fmt.Sprintf("%s://localhost:%s", hs.Cfg.Protocol, hs.Cfg.HTTPPort)
		appSubURL = ""
		settings["appSubUrl"] = ""
	}

	navTree, err := hs.getNavTree(c, hasEditPerm, prefs)
	if err != nil {
		return nil, err
	}

	if c.IsPublicDashboardView {
		settings["isPublicDashboardView"] = true
	}

	data := dtos.IndexViewData{
		User: &dtos.CurrentUser{
			Id:                         c.UserId,
			IsSignedIn:                 c.IsSignedIn,
			Login:                      c.Login,
			Email:                      c.Email,
			ExternalUserId:             c.SignedInUser.ExternalAuthId,
			Name:                       c.Name,
			OrgCount:                   c.OrgCount,
			OrgId:                      c.OrgId,
			OrgName:                    c.OrgName,
			OrgRole:                    c.OrgRole,
			GravatarUrl:                dtos.GetGravatarUrl(c.Email),
			IsGrafanaAdmin:             c.IsGrafanaAdmin,
			LightTheme:                 prefs.Theme == lightName,
			Timezone:                   prefs.Timezone,
			WeekStart:                  prefs.WeekStart,
			Locale:                     locale,
			HelpFlags1:                 c.HelpFlags1,
			HasEditPermissionInFolders: hasEditPerm,
		},
		Settings:                settings,
		Theme:                   prefs.Theme,
		AppUrl:                  appURL,
		AppSubUrl:               appSubURL,
		GoogleAnalyticsId:       setting.GoogleAnalyticsId,
		GoogleTagManagerId:      setting.GoogleTagManagerId,
		BuildVersion:            setting.BuildVersion,
		BuildCommit:             setting.BuildCommit,
		NewGrafanaVersion:       hs.grafanaUpdateChecker.LatestVersion(),
		NewGrafanaVersionExists: hs.grafanaUpdateChecker.UpdateAvailable(),
		AppName:                 setting.ApplicationName,
		AppNameBodyClass:        "app-grafana",
		FavIcon:                 "public/img/fav32.png",
		AppleTouchIcon:          "public/img/apple-touch-icon.png",
		AppTitle:                "Grafana",
		NavTree:                 navTree,
		Sentry:                  &hs.Cfg.Sentry,
		Nonce:                   c.RequestNonce,
		ContentDeliveryURL:      hs.Cfg.GetContentDeliveryURL(hs.License.ContentDeliveryPrefix()),
		LoadingLogo:             "public/img/grafana_icon.svg",
	}

	if !hs.AccessControl.IsDisabled() {
		userPermissions, err := hs.AccessControl.GetUserPermissions(c.Req.Context(), c.SignedInUser, ac.Options{ReloadCache: false})
		if err != nil {
			return nil, err
		}

		data.User.Permissions = ac.BuildPermissionsMap(userPermissions)
	}

	if setting.DisableGravatar {
		data.User.GravatarUrl = hs.RelativeURL("/public/img/user_profile.png")
	}

	if len(data.User.Name) == 0 {
		data.User.Name = data.User.Login
	}

	themeURLParam := c.Query("theme")
	if themeURLParam == lightName {
		data.User.LightTheme = true
		data.Theme = lightName
	} else if themeURLParam == darkName {
		data.User.LightTheme = false
		data.Theme = darkName
	}

	hs.HooksService.RunIndexDataHooks(&data, c)

	sort.SliceStable(data.NavTree, func(i, j int) bool {
		return data.NavTree[i].SortWeight < data.NavTree[j].SortWeight
	})

	return &data, nil
}

func (hs *HTTPServer) Index(c *models.ReqContext) {
	data, err := hs.setIndexViewData(c)
	if err != nil {
		c.Handle(hs.Cfg, 500, "Failed to get settings", err)
		return
	}
	c.HTML(http.StatusOK, "index", data)
}

func (hs *HTTPServer) NotFoundHandler(c *models.ReqContext) {
	if c.IsApiRequest() {
		c.JsonApiErr(404, "Not found", nil)
		return
	}

	data, err := hs.setIndexViewData(c)
	if err != nil {
		c.Handle(hs.Cfg, 500, "Failed to get settings", err)
		return
	}

	c.HTML(404, "index", data)
}<|MERGE_RESOLUTION|>--- conflicted
+++ resolved
@@ -52,17 +52,9 @@
 		},
 	}
 
-<<<<<<< HEAD
-	if hs.Features.IsEnabled(featuremgmt.FlagPersistNotifications) {
-		children = append(children, &dtos.NavLink{
-			Text: "Notifications", Id: "notifications", Url: hs.RelativeURL("/notifications"), Icon: "bell",
-		})
-	}
-=======
 	children = append(children, &dtos.NavLink{
-		Text: "Notification history", Id: "notifications", Url: hs.Cfg.AppSubURL + "/notifications", Icon: "bell",
+		Text: "Notification history", Id: "notifications", Url: hs.RelativeURL("/notifications"), Icon: "bell",
 	})
->>>>>>> ecf08082
 
 	if setting.AddChangePasswordLink() {
 		children = append(children, &dtos.NavLink{
@@ -338,14 +330,8 @@
 			Text:        "Service accounts",
 			Id:          "serviceaccounts",
 			Description: "Manage service accounts",
-<<<<<<< HEAD
-			// TODO: change icon to "key-skeleton-alt" when it's available
-			Icon: "keyhole-circle",
-			Url:  hs.RelativeURL("/org/serviceaccounts"),
-=======
 			Icon:        "gf-service-account",
-			Url:         hs.Cfg.AppSubURL + "/org/serviceaccounts",
->>>>>>> ecf08082
+			Url:         hs.RelativeURL("/org/serviceaccounts"),
 		})
 	}
 
@@ -540,20 +526,13 @@
 	alertChildNavs = append(alertChildNavs, &dtos.NavLink{
 		Text: "Alert rules", Id: "alert-list", Url: hs.RelativeURL("/alerting/list"), Icon: "list-ul",
 	})
-<<<<<<< HEAD
-	alertChildNavs = append(alertChildNavs, &dtos.NavLink{
-		Text: "Notification channels", Id: "channels", Url: hs.RelativeURL("/alerting/notifications"),
-		Icon: "comment-alt-share",
-	})
-=======
 
 	if c.HasRole(models.ROLE_EDITOR) {
 		alertChildNavs = append(alertChildNavs, &dtos.NavLink{
-			Text: "Notification channels", Id: "channels", Url: hs.Cfg.AppSubURL + "/alerting/notifications",
+			Text: "Notification channels", Id: "channels", Url: hs.RelativeURL("/alerting/notifications"),
 			Icon: "comment-alt-share",
 		})
 	}
->>>>>>> ecf08082
 
 	return []*dtos.NavLink{
 		{
@@ -587,15 +566,9 @@
 		alertChildNavs = append(alertChildNavs, &dtos.NavLink{Text: "Notification policies", Id: "am-routes", Url: hs.RelativeURL("/alerting/routes"), Icon: "sitemap"})
 	}
 
-<<<<<<< HEAD
-	if hasAccess(ac.ReqSignedIn, ac.EvalAny(ac.EvalPermission(ac.ActionAlertingInstanceRead), ac.EvalPermission(ac.ActionAlertingInstancesExternalRead))) {
+	if hasAccess(ac.ReqViewer, ac.EvalAny(ac.EvalPermission(ac.ActionAlertingInstanceRead), ac.EvalPermission(ac.ActionAlertingInstancesExternalRead))) {
 		alertChildNavs = append(alertChildNavs, &dtos.NavLink{Text: "Silences", Id: "silences", Url: hs.RelativeURL("/alerting/silences"), Icon: "bell-slash"})
 		alertChildNavs = append(alertChildNavs, &dtos.NavLink{Text: "Alert groups", Id: "groups", Url: hs.RelativeURL("/alerting/groups"), Icon: "layer-group"})
-=======
-	if hasAccess(ac.ReqViewer, ac.EvalAny(ac.EvalPermission(ac.ActionAlertingInstanceRead), ac.EvalPermission(ac.ActionAlertingInstancesExternalRead))) {
-		alertChildNavs = append(alertChildNavs, &dtos.NavLink{Text: "Silences", Id: "silences", Url: hs.Cfg.AppSubURL + "/alerting/silences", Icon: "bell-slash"})
-		alertChildNavs = append(alertChildNavs, &dtos.NavLink{Text: "Alert groups", Id: "groups", Url: hs.Cfg.AppSubURL + "/alerting/groups", Icon: "layer-group"})
->>>>>>> ecf08082
 	}
 
 	if c.OrgRole == models.ROLE_ADMIN {
@@ -612,13 +585,8 @@
 		})
 
 		alertChildNavs = append(alertChildNavs, &dtos.NavLink{
-<<<<<<< HEAD
-			Text: "Alert rule", SubTitle: "Create an alert rule", Id: "alert",
+			Text: "New alert rule", SubTitle: "Create an alert rule", Id: "alert",
 			Icon: "plus", Url: hs.RelativeURL("/alerting/new"), HideFromTabs: true, ShowIconInNavbar: true,
-=======
-			Text: "New alert rule", SubTitle: "Create an alert rule", Id: "alert",
-			Icon: "plus", Url: hs.Cfg.AppSubURL + "/alerting/new", HideFromTabs: true, ShowIconInNavbar: true,
->>>>>>> ecf08082
 		})
 	}
 
@@ -643,13 +611,8 @@
 	hasAccess := ac.HasAccess(hs.AccessControl, c)
 	var children []*dtos.NavLink
 
-<<<<<<< HEAD
-	if hasAccess(ac.ReqSignedIn, ac.EvalPermission(ac.ActionDashboardsCreate)) {
+	if hasAccess(ac.ReqSignedIn, ac.EvalPermission(dashboards.ActionDashboardsCreate)) {
 		children = append(children, &dtos.NavLink{Text: "Dashboard", Icon: "apps", Url: hs.RelativeURL("/dashboard/new"), Id: "create-dashboard"})
-=======
-	if hasAccess(ac.ReqSignedIn, ac.EvalPermission(dashboards.ActionDashboardsCreate)) {
-		children = append(children, &dtos.NavLink{Text: "Dashboard", Icon: "apps", Url: hs.Cfg.AppSubURL + "/dashboard/new", Id: "create-dashboard"})
->>>>>>> ecf08082
 	}
 
 	if hasAccess(ac.ReqOrgAdminOrEditor, ac.EvalPermission(dashboards.ActionFoldersCreate)) {
@@ -671,13 +634,8 @@
 
 	if uaVisibleForOrg && hasAccess(ac.ReqSignedIn, ac.EvalAny(ac.EvalPermission(ac.ActionAlertingRuleCreate), ac.EvalPermission(ac.ActionAlertingRuleExternalWrite))) {
 		children = append(children, &dtos.NavLink{
-<<<<<<< HEAD
-			Text: "Alert rule", SubTitle: "Create an alert rule", Id: "alert",
+			Text: "New alert rule", SubTitle: "Create an alert rule", Id: "alert",
 			Icon: "bell", Url: hs.RelativeURL("/alerting/new"),
-=======
-			Text: "New alert rule", SubTitle: "Create an alert rule", Id: "alert",
-			Icon: "bell", Url: hs.Cfg.AppSubURL + "/alerting/new",
->>>>>>> ecf08082
 		})
 	}
 
