--- conflicted
+++ resolved
@@ -294,7 +294,6 @@
 			Url:         hs.Cfg.AppSubURL + "/org/apikeys",
 		})
 	}
-<<<<<<< HEAD
 
 	if c.OrgRole == models.ROLE_ADMIN && hs.Features.IsEnabled(featuremgmt.FlagStorage) {
 		configNodes = append(configNodes, &dtos.NavLink{
@@ -307,8 +306,6 @@
 	}
 
 	// needs both feature flag and migration to be able to show service accounts
-=======
->>>>>>> b6a9b980
 	if enableServiceAccount(hs, c) {
 		configNodes = append(configNodes, &dtos.NavLink{
 			Text:        "Service accounts",
