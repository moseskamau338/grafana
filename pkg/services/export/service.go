package export

import (
	"encoding/json"
	"fmt"
	"net/http"
	"os"
	"path/filepath"
	"sync"
	"time"

	"github.com/grafana/grafana/pkg/api/response"
	"github.com/grafana/grafana/pkg/infra/db"
	"github.com/grafana/grafana/pkg/infra/log"
	"github.com/grafana/grafana/pkg/models"
	"github.com/grafana/grafana/pkg/services/dashboardsnapshots"
	"github.com/grafana/grafana/pkg/services/datasources"
	"github.com/grafana/grafana/pkg/services/featuremgmt"
	"github.com/grafana/grafana/pkg/services/live"
	"github.com/grafana/grafana/pkg/services/org"
	"github.com/grafana/grafana/pkg/services/playlist"
<<<<<<< HEAD
	"github.com/grafana/grafana/pkg/services/sqlstore"
	"github.com/grafana/grafana/pkg/services/sqlstore/db"
	"github.com/grafana/grafana/pkg/services/store/object"
=======
>>>>>>> 15517f83
	"github.com/grafana/grafana/pkg/setting"
)

type ExportService interface {
	// List folder contents
	HandleGetStatus(c *models.ReqContext) response.Response

	// List Get Options
	HandleGetOptions(c *models.ReqContext) response.Response

	// Read raw file contents out of the store
	HandleRequestExport(c *models.ReqContext) response.Response

	// Cancel any running export
	HandleRequestStop(c *models.ReqContext) response.Response
}

var exporters = []Exporter{
	{
		Key:         "auth",
		Name:        "Authentication",
		Description: "Saves raw SQL tables",
		process:     dumpAuthTables,
	},
	{
		Key:         "dash",
		Name:        "Dashboards",
		Description: "Save dashboard JSON",
		process:     exportDashboards,
		Exporters: []Exporter{
			{
				Key:         "dash_thumbs",
				Name:        "Dashboard thumbnails",
				Description: "Save current dashboard preview images",
				process:     exportDashboardThumbnails,
			},
		},
	},
	{
		Key:         "alerts",
		Name:        "Alerts",
		Description: "Archive alert rules and configuration",
		process:     exportAlerts,
	},
	{
		Key:         "ds",
		Name:        "Data sources",
		Description: "Data source configurations",
		process:     exportDataSources,
	},
	{
		Key:         "system",
		Name:        "System",
		Description: "Save service settings",
		Exporters: []Exporter{
			{
				Key:         "system_preferences",
				Name:        "Preferences",
				Description: "User and team preferences",
				process:     exportSystemPreferences,
			},
			{
				Key:         "system_stars",
				Name:        "Stars",
				Description: "User stars",
				process:     exportSystemStars,
			},
			{
				Key:         "system_playlists",
				Name:        "Playlists",
				Description: "Playlists",
				process:     exportSystemPlaylists,
			},
			{
				Key:         "system_kv_store",
				Name:        "Key Value store",
				Description: "Internal KV store",
				process:     exportKVStore,
			},
			{
				Key:         "system_short_url",
				Name:        "Short URLs",
				Description: "saved links",
				process:     exportSystemShortURL,
			},
			{
				Key:         "system_live",
				Name:        "Grafana live",
				Description: "archived messages",
				process:     exportLive,
			},
		},
	},
	{
		Key:         "files",
		Name:        "Files",
		Description: "Export internal file system",
		process:     exportFiles,
	},
	{
		Key:         "anno",
		Name:        "Annotations",
		Description: "Write an DataFrame for all annotations on a dashboard",
		process:     exportAnnotations,
	},
	{
		Key:         "plugins",
		Name:        "Plugins",
		Description: "Save settings for all configured plugins",
		process:     exportPlugins,
	},
	{
		Key:         "usage",
		Name:        "Usage",
		Description: "archive current usage stats",
		process:     exportUsage,
	},
	// {
	// 	Key:         "snapshots",
	// 	Name:        "Snapshots",
	// 	Description: "write snapshots",
	// 	process:     exportSnapshots,
	// },
}

type StandardExport struct {
	logger  log.Logger
	glive   *live.GrafanaLive
	mutex   sync.Mutex
	dataDir string

	// Services
	sql                       db.DB
	dashboardsnapshotsService dashboardsnapshots.Service
	playlistService           playlist.Service
	orgService                org.Service
	datasourceService         datasources.DataSourceService
	store                     object.ObjectStoreServer
	db                        db.DB

	// updated with mutex
	exportJob Job
}

func ProvideService(sql db.DB, features featuremgmt.FeatureToggles, gl *live.GrafanaLive, cfg *setting.Cfg,
	dashboardsnapshotsService dashboardsnapshots.Service, playlistService playlist.Service, orgService org.Service,
	datasourceService datasources.DataSourceService, store object.ObjectStoreServer, db db.DB) ExportService {
	if !features.IsEnabled(featuremgmt.FlagExport) {
		return &StubExport{}
	}

	return &StandardExport{
		sql:                       sql,
		glive:                     gl,
		logger:                    log.New("export_service"),
		dashboardsnapshotsService: dashboardsnapshotsService,
		playlistService:           playlistService,
		orgService:                orgService,
		datasourceService:         datasourceService,
		exportJob:                 &stoppedJob{},
		dataDir:                   cfg.DataPath,
		store:                     store,
		db:                        db,
	}
}

func (ex *StandardExport) HandleGetOptions(c *models.ReqContext) response.Response {
	info := map[string]interface{}{
		"exporters": exporters,
	}
	return response.JSON(http.StatusOK, info)
}

func (ex *StandardExport) HandleGetStatus(c *models.ReqContext) response.Response {
	ex.mutex.Lock()
	defer ex.mutex.Unlock()

	return response.JSON(http.StatusOK, ex.exportJob.getStatus())
}

func (ex *StandardExport) HandleRequestStop(c *models.ReqContext) response.Response {
	ex.mutex.Lock()
	defer ex.mutex.Unlock()

	ex.exportJob.requestStop()

	return response.JSON(http.StatusOK, ex.exportJob.getStatus())
}

func (ex *StandardExport) HandleRequestExport(c *models.ReqContext) response.Response {
	var cfg ExportConfig
	err := json.NewDecoder(c.Req.Body).Decode(&cfg)
	if err != nil {
		return response.Error(http.StatusBadRequest, "unable to read config", err)
	}

	ex.mutex.Lock()
	defer ex.mutex.Unlock()

	status := ex.exportJob.getStatus()
	if status.Running {
		ex.logger.Error("export already running")
		return response.Error(http.StatusLocked, "export already running", nil)
	}

	var job Job
	broadcast := func(s ExportStatus) {
		ex.broadcastStatus(c.OrgID, s)
	}
	switch cfg.Format {
	case "dummy":
		job, err = startDummyExportJob(cfg, broadcast)
	case "objectStore":
		job, err = startObjectStoreJob(cfg, broadcast, ex.db, ex.playlistService, ex.store)
	case "git":
		dir := filepath.Join(ex.dataDir, "export_git", fmt.Sprintf("git_%d", time.Now().Unix()))
		if err := os.MkdirAll(dir, os.ModePerm); err != nil {
			return response.Error(http.StatusBadRequest, "Error creating export folder", nil)
		}
		job, err = startGitExportJob(cfg, ex.sql, ex.dashboardsnapshotsService, dir, c.OrgID, broadcast, ex.playlistService, ex.orgService, ex.datasourceService)
	default:
		return response.Error(http.StatusBadRequest, "Unsupported job format", nil)
	}

	if err != nil {
		ex.logger.Error("failed to start export job", "err", err)
		return response.Error(http.StatusBadRequest, "failed to start export job", err)
	}

	ex.exportJob = job

	info := map[string]interface{}{
		"cfg":    cfg, // parsed job we are running
		"status": ex.exportJob.getStatus(),
	}
	return response.JSON(http.StatusOK, info)
}

func (ex *StandardExport) broadcastStatus(orgID int64, s ExportStatus) {
	msg, err := json.Marshal(s)
	if err != nil {
		ex.logger.Warn("Error making message", "err", err)
		return
	}
	err = ex.glive.Publish(orgID, "grafana/broadcast/export", msg)
	if err != nil {
		ex.logger.Warn("Error Publish message", "err", err)
		return
	}
}<|MERGE_RESOLUTION|>--- conflicted
+++ resolved
@@ -10,7 +10,6 @@
 	"time"
 
 	"github.com/grafana/grafana/pkg/api/response"
-	"github.com/grafana/grafana/pkg/infra/db"
 	"github.com/grafana/grafana/pkg/infra/log"
 	"github.com/grafana/grafana/pkg/models"
 	"github.com/grafana/grafana/pkg/services/dashboardsnapshots"
@@ -19,12 +18,8 @@
 	"github.com/grafana/grafana/pkg/services/live"
 	"github.com/grafana/grafana/pkg/services/org"
 	"github.com/grafana/grafana/pkg/services/playlist"
-<<<<<<< HEAD
-	"github.com/grafana/grafana/pkg/services/sqlstore"
 	"github.com/grafana/grafana/pkg/services/sqlstore/db"
 	"github.com/grafana/grafana/pkg/services/store/object"
-=======
->>>>>>> 15517f83
 	"github.com/grafana/grafana/pkg/setting"
 )
 
@@ -157,7 +152,6 @@
 	dataDir string
 
 	// Services
-	sql                       db.DB
 	dashboardsnapshotsService dashboardsnapshots.Service
 	playlistService           playlist.Service
 	orgService                org.Service
@@ -169,7 +163,7 @@
 	exportJob Job
 }
 
-func ProvideService(sql db.DB, features featuremgmt.FeatureToggles, gl *live.GrafanaLive, cfg *setting.Cfg,
+func ProvideService(features featuremgmt.FeatureToggles, gl *live.GrafanaLive, cfg *setting.Cfg,
 	dashboardsnapshotsService dashboardsnapshots.Service, playlistService playlist.Service, orgService org.Service,
 	datasourceService datasources.DataSourceService, store object.ObjectStoreServer, db db.DB) ExportService {
 	if !features.IsEnabled(featuremgmt.FlagExport) {
@@ -177,7 +171,6 @@
 	}
 
 	return &StandardExport{
-		sql:                       sql,
 		glive:                     gl,
 		logger:                    log.New("export_service"),
 		dashboardsnapshotsService: dashboardsnapshotsService,
@@ -244,7 +237,7 @@
 		if err := os.MkdirAll(dir, os.ModePerm); err != nil {
 			return response.Error(http.StatusBadRequest, "Error creating export folder", nil)
 		}
-		job, err = startGitExportJob(cfg, ex.sql, ex.dashboardsnapshotsService, dir, c.OrgID, broadcast, ex.playlistService, ex.orgService, ex.datasourceService)
+		job, err = startGitExportJob(cfg, ex.db, ex.dashboardsnapshotsService, dir, c.OrgID, broadcast, ex.playlistService, ex.orgService, ex.datasourceService)
 	default:
 		return response.Error(http.StatusBadRequest, "Unsupported job format", nil)
 	}
