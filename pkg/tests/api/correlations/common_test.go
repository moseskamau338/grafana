package correlations

import (
	"bytes"
	"context"
	"fmt"
	"net/http"
	"testing"

	"github.com/stretchr/testify/require"

	"github.com/grafana/grafana/pkg/server"
	"github.com/grafana/grafana/pkg/services/correlations"
	"github.com/grafana/grafana/pkg/services/datasources"
	"github.com/grafana/grafana/pkg/services/org/orgimpl"
	"github.com/grafana/grafana/pkg/services/quota/quotaimpl"
	"github.com/grafana/grafana/pkg/services/supportbundles/supportbundlestest"
	"github.com/grafana/grafana/pkg/services/user"
	"github.com/grafana/grafana/pkg/services/user/userimpl"
	"github.com/grafana/grafana/pkg/tests/testinfra"
)

type errorResponseBody struct {
	Message string `json:"message"`
	Error   string `json:"error"`
}

type TestContext struct {
	env server.TestEnv
	t   *testing.T
}

func NewTestEnv(t *testing.T) TestContext {
	t.Helper()
	dir, path := testinfra.CreateGrafDir(t, testinfra.GrafanaOpts{
		DisableAnonymous: true,
	})
	_, env := testinfra.StartGrafanaEnv(t, dir, path)

	return TestContext{
		env: *env,
		t:   t,
	}
}

type User struct {
	User     user.User
	password string
}

type GetParams struct {
	url  string
	user User
}

func (c TestContext) Get(params GetParams) *http.Response {
	c.t.Helper()

	resp, err := http.Get(c.getURL(params.url, params.user))
	require.NoError(c.t, err)

	return resp
}

type PostParams struct {
	url  string
	body string
	user User
}

func (c TestContext) Post(params PostParams) *http.Response {
	c.t.Helper()
	buf := bytes.NewReader([]byte(params.body))

	// nolint:gosec
	resp, err := http.Post(
		c.getURL(params.url, params.user),
		"application/json",
		buf,
	)
	require.NoError(c.t, err)

	return resp
}

type PatchParams struct {
	url  string
	body string
	user User
}

func (c TestContext) Patch(params PatchParams) *http.Response {
	c.t.Helper()

	req, err := http.NewRequest(http.MethodPatch, c.getURL(params.url, params.user), bytes.NewBuffer([]byte(params.body)))
	req.Header.Set("Content-Type", "application/json")
	require.NoError(c.t, err)
	resp, err := http.DefaultClient.Do(req)
	require.NoError(c.t, err)
	require.NoError(c.t, err)

	return resp
}

type DeleteParams struct {
	url  string
	user User
}

func (c TestContext) Delete(params DeleteParams) *http.Response {
	c.t.Helper()

	req, err := http.NewRequest("DELETE", c.getURL(params.url, params.user), nil)
	require.NoError(c.t, err)
	resp, err := http.DefaultClient.Do(req)
	require.NoError(c.t, err)

	return resp
}

func (c TestContext) getURL(url string, user User) string {
	c.t.Helper()

<<<<<<< HEAD
	baseUrl := fmt.Sprintf("http://%s", c.env.HTTPServer.Listener.Addr())
	if user.username != "" && user.password != "" {
		baseUrl = fmt.Sprintf("http://%s:%s@%s", user.username, user.password, c.env.HTTPServer.Listener.Addr())
=======
	baseUrl := fmt.Sprintf("http://%s", c.env.Server.HTTPServer.Listener.Addr())
	if user.User.Login != "" && user.password != "" {
		baseUrl = fmt.Sprintf("http://%s:%s@%s", user.User.Login, user.password, c.env.Server.HTTPServer.Listener.Addr())
>>>>>>> 6751a93d
	}

	return fmt.Sprintf(
		"%s%s",
		baseUrl,
		url,
	)
}

func (c TestContext) createUser(cmd user.CreateUserCommand) User {
	c.t.Helper()
	store := c.env.SQLStore
	store.Cfg.AutoAssignOrg = true
	store.Cfg.AutoAssignOrgId = 1

	quotaService := quotaimpl.ProvideService(store, store.Cfg)
	orgService, err := orgimpl.ProvideService(store, store.Cfg, quotaService)
	require.NoError(c.t, err)
	usrSvc, err := userimpl.ProvideService(store, orgService, store.Cfg, nil, nil, quotaService, supportbundlestest.NewFakeBundleService())
	require.NoError(c.t, err)

	user, err := usrSvc.Create(context.Background(), &cmd)
	require.NoError(c.t, err)

	return User{
		User:     *user,
		password: cmd.Password,
	}
}

func (c TestContext) createDs(cmd *datasources.AddDataSourceCommand) *datasources.DataSource {
	c.t.Helper()

	dataSource, err := c.env.HTTPServer.DataSourcesService.AddDataSource(context.Background(), cmd)
	require.NoError(c.t, err)
	return dataSource
}

func (c TestContext) createCorrelation(cmd correlations.CreateCorrelationCommand) correlations.Correlation {
	c.t.Helper()
	correlation, err := c.env.HTTPServer.CorrelationsService.CreateCorrelation(context.Background(), cmd)

	require.NoError(c.t, err)
	return correlation
}<|MERGE_RESOLUTION|>--- conflicted
+++ resolved
@@ -121,15 +121,9 @@
 func (c TestContext) getURL(url string, user User) string {
 	c.t.Helper()
 
-<<<<<<< HEAD
 	baseUrl := fmt.Sprintf("http://%s", c.env.HTTPServer.Listener.Addr())
-	if user.username != "" && user.password != "" {
-		baseUrl = fmt.Sprintf("http://%s:%s@%s", user.username, user.password, c.env.HTTPServer.Listener.Addr())
-=======
-	baseUrl := fmt.Sprintf("http://%s", c.env.Server.HTTPServer.Listener.Addr())
 	if user.User.Login != "" && user.password != "" {
 		baseUrl = fmt.Sprintf("http://%s:%s@%s", user.User.Login, user.password, c.env.Server.HTTPServer.Listener.Addr())
->>>>>>> 6751a93d
 	}
 
 	return fmt.Sprintf(
