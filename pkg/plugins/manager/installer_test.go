--- conflicted
+++ resolved
@@ -208,13 +208,8 @@
 			Backend: backend,
 		},
 	}
-<<<<<<< HEAD
-	p.SetLogger(log.NewNopLogger())
+	p.SetLogger(log.NewTestLogger())
 	p.RegisterClient(&fakes.FakePluginBackend{
-=======
-	p.SetLogger(log.NewTestLogger())
-	p.RegisterClient(&fakes.FakePluginClient{
->>>>>>> 9e2e5697
 		ID:      pluginID,
 		Managed: managed,
 		Log:     p.Logger(),
