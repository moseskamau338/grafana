--- conflicted
+++ resolved
@@ -8,16 +8,11 @@
 	"github.com/grafana/grafana/pkg/services/datasources"
 )
 
-<<<<<<< HEAD
 func newSetupDatasourceStep(ds datasources.DataSourceService, settings *datasourceSettings) *setupDatasourceStep {
-=======
-func newSetupDatasourceStep(ds datasources.DataSourceService, meta RecipeStepMeta) *setupDatasourceStep {
-	meta.Status = NotCompleted
-
->>>>>>> 0d2fc5d4
 	return &setupDatasourceStep{
 		Action: "setup-datasource",
 		Meta: RecipeStepMeta{
+			Status:      NotCompleted,
 			Name:        fmt.Sprintf("Configuring %s data source", settings.Type),
 			Description: fmt.Sprintf("Configuring so Grafana can connect to the %s instance to query data", settings.Type),
 		},
