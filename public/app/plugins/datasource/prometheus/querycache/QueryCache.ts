import {
  ArrayVector,
  DataFrame,
  DataQueryRequest,
  dateTime,
  durationToMilliseconds,
  Field,
  isValidDuration,
  parseDuration,
} from '@grafana/data/src';
import { faro } from '@grafana/faro-web-sdk';
import { config } from '@grafana/runtime/src';
import { amendTable, Table, trimTable } from 'app/features/live/data/amendTimeSeries';

import { PromQuery } from '../types';

// dashboardUID + panelId + refId
// (must be stable across query changes, time range changes / interval changes / panel resizes / template variable changes)
type TargetIdent = string;

// query + template variables + interval + raw time range
// used for full target cache busting -> full range re-query
type TargetSig = string;

type TimestampMs = number;

type StringInterpolator = (expr: string) => string;

// string matching requirements defined in durationutil.ts
export const defaultPrometheusQueryOverlapWindow = '10m';

interface TargetCache {
  sig: TargetSig;
  prevTo: TimestampMs;
  frames: DataFrame[];
}

export interface CacheRequestInfo {
  requests: Array<DataQueryRequest<PromQuery>>;
  targSigs: Map<TargetIdent, TargetSig>;
  shouldCache: boolean;
}

/**
 * Get field identity
 * This is the string used to uniquely identify a field within a "target"
 * @param field
 */
export const getFieldIdent = (field: Field) => `${field.type}|${field.name}|${JSON.stringify(field.labels ?? '')}`;

/**
 * Get target signature
 * @param targExpr
 * @param request
 * @param targ
 */
function getTargSig(targExpr: string, request: DataQueryRequest<PromQuery>, targ: PromQuery) {
<<<<<<< HEAD
  return `${targExpr}|${request.interval}|${JSON.stringify(request.rangeRaw ?? '')}|${targ.exemplar}`;
=======
  return `${targExpr}|${targ.interval ?? request.interval}|${JSON.stringify(request.rangeRaw ?? '')}|${targ.exemplar}`;
>>>>>>> 99ba1fbe
}

/**
 * NOMENCLATURE
 * Target: The request target (DataQueryRequest), i.e. a specific query reference within a panel
 * Ident: Identity: the string that is not expected to change
 * Sig: Signature: the string that is expected to change, upon which we wipe the cache fields
 */
export class QueryCache {
  private overlapWindowMs;
  private perfObeserver?: PerformanceObserver;
  private pendingRequestIds = new Set<string>();
  private pendingRequestIdsToTargSig: Record<string, Record<string, number | null>> = {};

  cache = new Map<TargetIdent, TargetCache>();

  constructor(overlapString?: string) {
    const unverifiedOverlap = overlapString ?? defaultPrometheusQueryOverlapWindow;

    if (isValidDuration(unverifiedOverlap)) {
      const duration = parseDuration(unverifiedOverlap);
      this.overlapWindowMs = durationToMilliseconds(duration);
    } else {
      const duration = parseDuration(defaultPrometheusQueryOverlapWindow);
      this.overlapWindowMs = durationToMilliseconds(duration);
    }

    if (typeof PerformanceObserver === 'function') {
      this.perfObeserver = new PerformanceObserver((list: PerformanceObserverEntryList) => {
        list.getEntries().forEach((entry) => {
          // https://github.com/microsoft/TypeScript/issues/33866 PerformanceResourceTiming types are not available from getEntries()?
          const entryTypeCast: PerformanceResourceTiming = entry as PerformanceResourceTiming;
          if (entryTypeCast?.initiatorType === 'fetch') {
            let fetchUrl = entryTypeCast.name;

            if (fetchUrl.includes('/api/ds/query')) {
              let match = fetchUrl.match(/requestId=([a-z\d]+)/i);

              if (match) {
                let requestId = match[1];

                // Safari support for this is coming in 16.4:
                // https://caniuse.com/mdn-api_performanceresourcetiming_transfersize
                const isTransferSizeNumber = typeof entryTypeCast?.transferSize === 'number';

                if (this.pendingRequestIds.has(requestId) && isTransferSizeNumber) {
                  // TODO: store full initial request size by targSig so we can diff follow-up partial requests
                  // TODO: log savings between full initial request and incremental request to Faro
                  const requestTransferSize = Math.round(entryTypeCast.transferSize / 1024);
                  const ident = this.pendingRequestIdsToTargSig[requestId];
                  Object.keys(ident).forEach((key) => {
                    if (ident[key] === null) {
                      ident[key] = requestTransferSize;
                    }
                  });

                  console.log('Transferred ' + requestTransferSize + 'KB');
                  if (config.grafanaJavascriptAgent.enabled) {
                    faro.api.pushEvent(
                      'prometheus incremental query response size',
                      {
                        size: requestTransferSize.toString(10),
                      },
                      'no-interaction',
                      {
                        skipDedupe: true,
                      }
                    );
                  }

                  this.pendingRequestIds.delete(requestId);
                  // delete this.pendingRequestIdsToTargSig[requestId];
                }
              }
            }
          }
        });
      });

      this.perfObeserver.observe({ type: 'resource', buffered: false });
    }
  }

  // can be used to change full range request to partial, split into multiple requests
  requestInfo(request: DataQueryRequest<PromQuery>, interpolateString: StringInterpolator): CacheRequestInfo {
    // TODO: align from/to to interval to increase probability of hitting backend cache

    request.targets.forEach((target) => {
      const targSig = `${request.dashboardUID}|${request.panelId}|${target.refId}`;
      if (!this.pendingRequestIdsToTargSig[request.requestId]) {
        this.pendingRequestIdsToTargSig[request.requestId] = {};
      }
      this.pendingRequestIdsToTargSig[request.requestId][targSig] = null;
    });
    this.pendingRequestIds.add(request.requestId);

    console.log('pending requests', this.pendingRequestIdsToTargSig);

    const newFrom = request.range.from.valueOf();
    const newTo = request.range.to.valueOf();

    // only cache 'now'-relative queries (that can benefit from a backfill cache)
    const shouldCache = request.rangeRaw?.to?.toString() === 'now';

    // all targets are queried together, so we check for any that causes group cache invalidation & full re-query
    let doPartialQuery = shouldCache;
    let prevTo: TimestampMs;

    // pre-compute reqTargSigs
    const reqTargSigs = new Map<TargetIdent, TargetSig>();
    request.targets.forEach((targ) => {
      let targIdent = `${request.dashboardUID}|${request.panelId}|${targ.refId}`;
      let targExpr = interpolateString(targ.expr);
      let targSig = getTargSig(targExpr, request, targ); // ${request.maxDataPoints} ?

      reqTargSigs.set(targIdent, targSig);
    });

    // figure out if new query range or new target props trigger full cache invalidation & re-query
    for (const [targIdent, targSig] of reqTargSigs) {
      let cached = this.cache.get(targIdent);
      let cachedSig = cached?.sig;

      if (cachedSig !== targSig) {
        doPartialQuery = false;
      } else {
        // only do partial queries when new request range follows prior request range (possibly with overlap)
        // e.g. now-6h with refresh <= 6h
        prevTo = cached?.prevTo ?? Infinity;
        doPartialQuery = newTo > prevTo && newFrom <= prevTo;
      }

      if (!doPartialQuery) {
        break;
      }
    }

    if (doPartialQuery) {
      // 10m re-query overlap

      // clamp to make sure we don't re-query previous 10m when newFrom is ahead of it (e.g. 5min range, 30s refresh)
      let newFromPartial = Math.max(prevTo! - this.overlapWindowMs, newFrom);

      // modify to partial query
      request = {
        ...request,
        range: {
          ...request.range,
          from: dateTime(newFromPartial),
          to: dateTime(newTo),
        },
      };
    } else {
      reqTargSigs.forEach((targSig, targIdent) => {
        this.cache.delete(targIdent);
      });
    }

    return {
      requests: [request],
      targSigs: reqTargSigs,
      shouldCache,
    };
  }

  // should amend existing cache with new frames and return full response
  procFrames(
    request: DataQueryRequest<PromQuery>,
    requestInfo: CacheRequestInfo | undefined,
    respFrames: DataFrame[]
  ): DataFrame[] {
    if (requestInfo?.shouldCache) {
      const newFrom = request.range.from.valueOf();
      const newTo = request.range.to.valueOf();

      // group frames by targets
      const respByTarget = new Map<TargetIdent, DataFrame[]>();

      respFrames.forEach((frame: DataFrame) => {
        let targIdent = `${request.dashboardUID}|${request.panelId}|${frame.refId}`;

        let frames = respByTarget.get(targIdent);

        if (!frames) {
          frames = [];
          respByTarget.set(targIdent, frames);
        }

        frames.push(frame);
      });

      let outFrames: DataFrame[] = [];

      respByTarget.forEach((respFrames, targIdent) => {
        let cachedFrames = (targIdent ? this.cache.get(targIdent)?.frames : null) ?? [];

        respFrames.forEach((respFrame: DataFrame) => {
          // skip empty frames
          if (respFrame.length === 0 || respFrame.fields.length === 0) {
            return;
          }

          // frames are identified by their second (non-time) field's name + labels
          // TODO: maybe also frame.meta.type?
          let respFrameIdent = getFieldIdent(respFrame.fields[1]);

          let cachedFrame = cachedFrames.find((cached) => getFieldIdent(cached.fields[1]) === respFrameIdent);

          if (!cachedFrame) {
            // append new unknown frames
            cachedFrames.push(respFrame);
          } else {
            // we assume that fields cannot appear/disappear and will all exist in same order

            // amend & re-cache
            // eslint-ignore-next-line
            let prevTable: Table = cachedFrame.fields.map((field) => field.values.toArray()) as Table;
            // eslint-ignore-next-line
            let nextTable: Table = respFrame.fields.map((field) => field.values.toArray()) as Table;

            let amendedTable = amendTable(prevTable, nextTable);
            if (amendedTable) {
              for (let i = 0; i < amendedTable.length; i++) {
                cachedFrame.fields[i].values = new ArrayVector(amendedTable[i]);
              }

              cachedFrame.length = cachedFrame.fields[0].values.length;
            } else {
              console.warn('No table, invalid merge!');
            }
          }
        });

        // trim all frames to in-view range, evict those that end up with 0 length
        let nonEmptyCachedFrames: DataFrame[] = [];

        cachedFrames.forEach((frame) => {
          // eslint-ignore-next-line
          let table: Table = frame.fields.map((field) => field.values.toArray()) as Table;

          let trimmed = trimTable(table, newFrom, newTo);

          if (trimmed[0].length > 0) {
            for (let i = 0; i < trimmed.length; i++) {
              frame.fields[i].values = new ArrayVector(trimmed[i]);
            }
            nonEmptyCachedFrames.push(frame);
          }
        });

        this.cache.set(targIdent, {
          sig: requestInfo.targSigs.get(targIdent)!,
          frames: nonEmptyCachedFrames,
          prevTo: newTo,
        });

        outFrames.push(...nonEmptyCachedFrames);
      });

      // transformV2 mutates field values for heatmap de-accum, and modifies field order, so we gotta clone here, for now :(
      respFrames = outFrames.map((frame) => ({
        ...frame,
        fields: frame.fields.map((field) => ({
          ...field,
          config: {
            ...field.config, // prevents mutatative exemplars links (re)enrichment
          },
          values: new ArrayVector(field.values.toArray().slice()),
        })),
      }));
    }

    return respFrames;
  }
}<|MERGE_RESOLUTION|>--- conflicted
+++ resolved
@@ -55,11 +55,7 @@
  * @param targ
  */
 function getTargSig(targExpr: string, request: DataQueryRequest<PromQuery>, targ: PromQuery) {
-<<<<<<< HEAD
-  return `${targExpr}|${request.interval}|${JSON.stringify(request.rangeRaw ?? '')}|${targ.exemplar}`;
-=======
   return `${targExpr}|${targ.interval ?? request.interval}|${JSON.stringify(request.rangeRaw ?? '')}|${targ.exemplar}`;
->>>>>>> 99ba1fbe
 }
 
 /**
@@ -71,7 +67,6 @@
 export class QueryCache {
   private overlapWindowMs;
   private perfObeserver?: PerformanceObserver;
-  private pendingRequestIds = new Set<string>();
   private pendingRequestIdsToTargSig: Record<string, Record<string, number | null>> = {};
 
   cache = new Map<TargetIdent, TargetCache>();
@@ -103,35 +98,52 @@
 
                 // Safari support for this is coming in 16.4:
                 // https://caniuse.com/mdn-api_performanceresourcetiming_transfersize
-                const isTransferSizeNumber = typeof entryTypeCast?.transferSize === 'number';
-
-                if (this.pendingRequestIds.has(requestId) && isTransferSizeNumber) {
+                // Gating that this exists to prevent runtime errors
+                if (typeof entryTypeCast?.transferSize === 'number') {
                   // TODO: store full initial request size by targSig so we can diff follow-up partial requests
                   // TODO: log savings between full initial request and incremental request to Faro
-                  const requestTransferSize = Math.round(entryTypeCast.transferSize / 1024);
-                  const ident = this.pendingRequestIdsToTargSig[requestId];
-                  Object.keys(ident).forEach((key) => {
-                    if (ident[key] === null) {
-                      ident[key] = requestTransferSize;
-                    }
-                  });
-
-                  console.log('Transferred ' + requestTransferSize + 'KB');
-                  if (config.grafanaJavascriptAgent.enabled) {
-                    faro.api.pushEvent(
-                      'prometheus incremental query response size',
-                      {
-                        size: requestTransferSize.toString(10),
-                      },
-                      'no-interaction',
-                      {
-                        skipDedupe: true,
+                  const requestTransferSize = Math.round(entryTypeCast.transferSize);
+                  const idToBytes = this.pendingRequestIdsToTargSig[requestId];
+
+                  if (idToBytes) {
+                    // Set the transfer size for this current request
+                    Object.keys(idToBytes).forEach((key) => {
+                      for (let otherRequestIds in this.pendingRequestIdsToTargSig) {
+                        const firstKey = Object.keys(this.pendingRequestIdsToTargSig[otherRequestIds])[0];
+                        const firstValue = Object.values(this.pendingRequestIdsToTargSig[otherRequestIds])[0];
+                        if (firstKey === key && firstValue !== null) {
+                          console.log('SENDING EVENT', {
+                            id: firstKey,
+                            initialRequestBytes: firstValue.toString(),
+                            subsequentRequestBytes: requestTransferSize.toString(10),
+                          });
+
+                          if (config.grafanaJavascriptAgent.enabled) {
+                            faro.api.pushEvent(
+                              'prometheus incremental query response size',
+                              {
+                                id: firstKey,
+                                initialRequestBytes: firstValue.toString(),
+                                subsequentRequestBytes: requestTransferSize.toString(10),
+                              },
+                              'no-interaction',
+                              {
+                                skipDedupe: true,
+                              }
+                            );
+                          }
+                          // Send event with requestTransferSize, and otherValue
+
+                          // We've already saved the initial request, lets just send an event with the delta
+                          delete this.pendingRequestIdsToTargSig[requestId];
+                          break;
+                        }
                       }
-                    );
+
+                      // Set the transfer size
+                      idToBytes[key] = requestTransferSize;
+                    });
                   }
-
-                  this.pendingRequestIds.delete(requestId);
-                  // delete this.pendingRequestIdsToTargSig[requestId];
                 }
               }
             }
@@ -146,18 +158,6 @@
   // can be used to change full range request to partial, split into multiple requests
   requestInfo(request: DataQueryRequest<PromQuery>, interpolateString: StringInterpolator): CacheRequestInfo {
     // TODO: align from/to to interval to increase probability of hitting backend cache
-
-    request.targets.forEach((target) => {
-      const targSig = `${request.dashboardUID}|${request.panelId}|${target.refId}`;
-      if (!this.pendingRequestIdsToTargSig[request.requestId]) {
-        this.pendingRequestIdsToTargSig[request.requestId] = {};
-      }
-      this.pendingRequestIdsToTargSig[request.requestId][targSig] = null;
-    });
-    this.pendingRequestIds.add(request.requestId);
-
-    console.log('pending requests', this.pendingRequestIdsToTargSig);
-
     const newFrom = request.range.from.valueOf();
     const newTo = request.range.to.valueOf();
 
@@ -174,6 +174,11 @@
       let targIdent = `${request.dashboardUID}|${request.panelId}|${targ.refId}`;
       let targExpr = interpolateString(targ.expr);
       let targSig = getTargSig(targExpr, request, targ); // ${request.maxDataPoints} ?
+
+      if (!this.pendingRequestIdsToTargSig[request.requestId]) {
+        this.pendingRequestIdsToTargSig[request.requestId] = {};
+      }
+      this.pendingRequestIdsToTargSig[request.requestId][targIdent + '|' + targSig] = null;
 
       reqTargSigs.set(targIdent, targSig);
     });
