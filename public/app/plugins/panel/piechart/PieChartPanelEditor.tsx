import React, { PureComponent } from 'react';
import {
  PanelEditorProps,
  PanelOptionsGrid,
  ValueMappingsEditor,
  ValueMapping,
  FieldDisplayEditor,
  FieldDisplayOptions,
  FieldPropertiesEditor,
  Field,
} from '@grafana/ui';

import { PieChartOptionsBox } from './PieChartOptionsBox';
import { PieChartOptions } from './types';

export class PieChartPanelEditor extends PureComponent<PanelEditorProps<PieChartOptions>> {
  onValueMappingsChanged = (mappings: ValueMapping[]) =>
    this.onDisplayOptionsChanged({
      ...this.props.options.fieldOptions,
      mappings,
    });

  onDisplayOptionsChanged = (fieldOptions: FieldDisplayOptions) =>
    this.props.onOptionsChange({
      ...this.props.options,
      fieldOptions,
    });

  onDefaultsChange = (field: Partial<Field>) => {
    this.onDisplayOptionsChanged({
      ...this.props.options.fieldOptions,
      defaults: field,
    });
  };

  render() {
    const { onOptionsChange, options } = this.props;
    const { fieldOptions } = options;

    return (
      <>
        <PanelOptionsGrid>
          <FieldDisplayEditor onChange={this.onDisplayOptionsChanged} options={fieldOptions} />

          <FieldPropertiesEditor
            title="Field (default)"
            showMinMax={true}
            onChange={this.onDefaultsChange}
            options={fieldOptions.defaults}
          />

          <PieChartOptionsBox onOptionsChange={onOptionsChange} options={options} />
        </PanelOptionsGrid>

<<<<<<< HEAD
        <ValueMappingsEditor onChange={this.onValueMappingsChanged} value={options.valueMappings} />
=======
        <ValueMappingsEditor onChange={this.onValueMappingsChanged} valueMappings={fieldOptions.mappings} />
>>>>>>> 4762cd67
      </>
    );
  }
}<|MERGE_RESOLUTION|>--- conflicted
+++ resolved
@@ -52,11 +52,7 @@
           <PieChartOptionsBox onOptionsChange={onOptionsChange} options={options} />
         </PanelOptionsGrid>
 
-<<<<<<< HEAD
-        <ValueMappingsEditor onChange={this.onValueMappingsChanged} value={options.valueMappings} />
-=======
-        <ValueMappingsEditor onChange={this.onValueMappingsChanged} valueMappings={fieldOptions.mappings} />
->>>>>>> 4762cd67
+        <ValueMappingsEditor onChange={this.onValueMappingsChanged} value={fieldOptions.mappings} />
       </>
     );
   }
