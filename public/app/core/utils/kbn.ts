import _ from 'lodash';
import { getValueFormat, getValueFormatterIndex, getValueFormats, stringToJsRegex } from '@grafana/ui';
<<<<<<< HEAD
=======
import deprecationWarning from '@grafana/ui/src/utils/deprecationWarning';
>>>>>>> fc41d10b

const kbn: any = {};

kbn.valueFormats = {};

kbn.regexEscape = value => {
  return value.replace(/[\\^$*+?.()|[\]{}\/]/g, '\\$&');
};

///// HELPER FUNCTIONS /////

kbn.round_interval = interval => {
  switch (true) {
    // 0.015s
    case interval < 15:
      return 10; // 0.01s
    // 0.035s
    case interval < 35:
      return 20; // 0.02s
    // 0.075s
    case interval < 75:
      return 50; // 0.05s
    // 0.15s
    case interval < 150:
      return 100; // 0.1s
    // 0.35s
    case interval < 350:
      return 200; // 0.2s
    // 0.75s
    case interval < 750:
      return 500; // 0.5s
    // 1.5s
    case interval < 1500:
      return 1000; // 1s
    // 3.5s
    case interval < 3500:
      return 2000; // 2s
    // 7.5s
    case interval < 7500:
      return 5000; // 5s
    // 12.5s
    case interval < 12500:
      return 10000; // 10s
    // 17.5s
    case interval < 17500:
      return 15000; // 15s
    // 25s
    case interval < 25000:
      return 20000; // 20s
    // 45s
    case interval < 45000:
      return 30000; // 30s
    // 1.5m
    case interval < 90000:
      return 60000; // 1m
    // 3.5m
    case interval < 210000:
      return 120000; // 2m
    // 7.5m
    case interval < 450000:
      return 300000; // 5m
    // 12.5m
    case interval < 750000:
      return 600000; // 10m
    // 12.5m
    case interval < 1050000:
      return 900000; // 15m
    // 25m
    case interval < 1500000:
      return 1200000; // 20m
    // 45m
    case interval < 2700000:
      return 1800000; // 30m
    // 1.5h
    case interval < 5400000:
      return 3600000; // 1h
    // 2.5h
    case interval < 9000000:
      return 7200000; // 2h
    // 4.5h
    case interval < 16200000:
      return 10800000; // 3h
    // 9h
    case interval < 32400000:
      return 21600000; // 6h
    // 1d
    case interval < 86400000:
      return 43200000; // 12h
    // 1w
    case interval < 604800000:
      return 86400000; // 1d
    // 3w
    case interval < 1814400000:
      return 604800000; // 1w
    // 6w
    case interval < 3628800000:
      return 2592000000; // 30d
    default:
      return 31536000000; // 1y
  }
};

kbn.secondsToHms = seconds => {
  const numyears = Math.floor(seconds / 31536000);
  if (numyears) {
    return numyears + 'y';
  }
  const numdays = Math.floor((seconds % 31536000) / 86400);
  if (numdays) {
    return numdays + 'd';
  }
  const numhours = Math.floor(((seconds % 31536000) % 86400) / 3600);
  if (numhours) {
    return numhours + 'h';
  }
  const numminutes = Math.floor((((seconds % 31536000) % 86400) % 3600) / 60);
  if (numminutes) {
    return numminutes + 'm';
  }
  const numseconds = Math.floor((((seconds % 31536000) % 86400) % 3600) % 60);
  if (numseconds) {
    return numseconds + 's';
  }
  const nummilliseconds = Math.floor(seconds * 1000.0);
  if (nummilliseconds) {
    return nummilliseconds + 'ms';
  }

  return 'less than a millisecond'; //'just now' //or other string you like;
};

kbn.secondsToHhmmss = seconds => {
  const strings = [];
  const numhours = Math.floor(seconds / 3600);
  const numminutes = Math.floor((seconds % 3600) / 60);
  const numseconds = Math.floor((seconds % 3600) % 60);
  numhours > 9 ? strings.push('' + numhours) : strings.push('0' + numhours);
  numminutes > 9 ? strings.push('' + numminutes) : strings.push('0' + numminutes);
  numseconds > 9 ? strings.push('' + numseconds) : strings.push('0' + numseconds);
  return strings.join(':');
};

kbn.to_percent = (nr, outof) => {
  return Math.floor((nr / outof) * 10000) / 100 + '%';
};

kbn.addslashes = str => {
  str = str.replace(/\\/g, '\\\\');
  str = str.replace(/\'/g, "\\'");
  str = str.replace(/\"/g, '\\"');
  str = str.replace(/\0/g, '\\0');
  return str;
};

kbn.interval_regex = /(\d+(?:\.\d+)?)(ms|[Mwdhmsy])/;

// histogram & trends
kbn.intervals_in_seconds = {
  y: 31536000,
  M: 2592000,
  w: 604800,
  d: 86400,
  h: 3600,
  m: 60,
  s: 1,
  ms: 0.001,
};

kbn.calculateInterval = (range, resolution, lowLimitInterval) => {
  let lowLimitMs = 1; // 1 millisecond default low limit
  let intervalMs;

  if (lowLimitInterval) {
    if (lowLimitInterval[0] === '>') {
      lowLimitInterval = lowLimitInterval.slice(1);
    }
    lowLimitMs = kbn.interval_to_ms(lowLimitInterval);
  }

  intervalMs = kbn.round_interval((range.to.valueOf() - range.from.valueOf()) / resolution);
  if (lowLimitMs > intervalMs) {
    intervalMs = lowLimitMs;
  }

  return {
    intervalMs: intervalMs,
    interval: kbn.secondsToHms(intervalMs / 1000),
  };
};

kbn.describe_interval = str => {
  const matches = str.match(kbn.interval_regex);
  if (!matches || !_.has(kbn.intervals_in_seconds, matches[2])) {
    throw new Error('Invalid interval string, expecting a number followed by one of "Mwdhmsy"');
  } else {
    return {
      sec: kbn.intervals_in_seconds[matches[2]],
      type: matches[2],
      count: parseInt(matches[1], 10),
    };
  }
};

kbn.interval_to_ms = str => {
  const info = kbn.describe_interval(str);
  return info.sec * 1000 * info.count;
};

kbn.interval_to_seconds = str => {
  const info = kbn.describe_interval(str);
  return info.sec * info.count;
};

kbn.query_color_dot = (color, diameter) => {
  return (
    '<div class="icon-circle" style="' +
    ['display:inline-block', 'color:' + color, 'font-size:' + diameter + 'px'].join(';') +
    '"></div>'
  );
};

kbn.slugifyForUrl = str => {
  return str
    .toLowerCase()
    .replace(/[^\w ]+/g, '')
    .replace(/ +/g, '-');
};

/** deprecated since 6.1, use grafana/ui */
kbn.stringToJsRegex = str => {
<<<<<<< HEAD
  console.warn('Use grafana/ui stringToJsRegex');
=======
  deprecationWarning('kbn.ts', 'kbn.stringToJsRegex()', '@grafana/ui');
>>>>>>> fc41d10b
  return stringToJsRegex(str);
};

kbn.toFixed = (value, decimals) => {
  if (value === null) {
    return '';
  }

  const factor = decimals ? Math.pow(10, Math.max(0, decimals)) : 1;
  const formatted = String(Math.round(value * factor) / factor);

  // if exponent return directly
  if (formatted.indexOf('e') !== -1 || value === 0) {
    return formatted;
  }

  // If tickDecimals was specified, ensure that we have exactly that
  // much precision; otherwise default to the value's own precision.
  if (decimals != null) {
    const decimalPos = formatted.indexOf('.');
    const precision = decimalPos === -1 ? 0 : formatted.length - decimalPos - 1;
    if (precision < decimals) {
      return (precision ? formatted : formatted + '.') + String(factor).substr(1, decimals - precision);
    }
  }

  return formatted;
};

kbn.toFixedScaled = (value, decimals, scaledDecimals, additionalDecimals, ext) => {
  if (scaledDecimals === null) {
    return kbn.toFixed(value, decimals) + ext;
  } else {
    return kbn.toFixed(value, scaledDecimals + additionalDecimals) + ext;
  }
};

kbn.roundValue = (num, decimals) => {
  if (num === null) {
    return null;
  }
  const n = Math.pow(10, decimals);
  const formatted = (n * num).toFixed(decimals);
  return Math.round(parseFloat(formatted)) / n;
};

///// FORMAT MENU /////

kbn.getUnitFormats = () => {
  return getValueFormats();
};

//
// Backward compatible layer for value formats to support old plugins
//
if (typeof Proxy !== 'undefined') {
  kbn.valueFormats = new Proxy(kbn.valueFormats, {
    get(target, name, receiver) {
      if (typeof name !== 'string') {
        throw { message: `Value format ${String(name)} is not a string` };
      }

      const formatter = getValueFormat(name);
      if (formatter) {
        return formatter;
      }

      // default to look here
      return Reflect.get(target, name, receiver);
    },
  });
} else {
  kbn.valueFormats = getValueFormatterIndex();
}

export default kbn;<|MERGE_RESOLUTION|>--- conflicted
+++ resolved
@@ -1,9 +1,6 @@
 import _ from 'lodash';
 import { getValueFormat, getValueFormatterIndex, getValueFormats, stringToJsRegex } from '@grafana/ui';
-<<<<<<< HEAD
-=======
 import deprecationWarning from '@grafana/ui/src/utils/deprecationWarning';
->>>>>>> fc41d10b
 
 const kbn: any = {};
 
@@ -234,11 +231,7 @@
 
 /** deprecated since 6.1, use grafana/ui */
 kbn.stringToJsRegex = str => {
-<<<<<<< HEAD
-  console.warn('Use grafana/ui stringToJsRegex');
-=======
   deprecationWarning('kbn.ts', 'kbn.stringToJsRegex()', '@grafana/ui');
->>>>>>> fc41d10b
   return stringToJsRegex(str);
 };
 
