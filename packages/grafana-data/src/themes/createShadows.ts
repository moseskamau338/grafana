--- conflicted
+++ resolved
@@ -13,11 +13,7 @@
     return {
       z1: '0px 1px 2px rgba(24, 26, 27, 0.75)',
       z2: '0px 4px 8px rgba(24, 26, 27, 0.75)',
-<<<<<<< HEAD
-      z3: '0px 10px 20px #050606',
-=======
       z3: '0px 10px 20px rgb(20,20,20)',
->>>>>>> c2a5da79
     };
   }
 
