--- conflicted
+++ resolved
@@ -209,10 +209,7 @@
       url += '&expression=true';
     }
 
-<<<<<<< HEAD
-=======
     // Appending request ID to url to facilitate client-side performance metrics. See #65244 for more context.
->>>>>>> 38482c90
     if (requestId) {
       url += `&requestId=${requestId}`;
     }
