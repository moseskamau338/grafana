import { lastValueFrom, merge, Observable, of } from 'rxjs';
import { catchError, switchMap } from 'rxjs/operators';

import {
  DataFrame,
  dataFrameToJSON,
  DataQuery,
  DataQueryRequest,
  DataQueryResponse,
  DataSourceApi,
  DataSourceInstanceSettings,
  DataSourceJsonData,
  DataSourceRef,
  getDataSourceRef,
  makeClassES5Compatible,
  parseLiveChannelAddress,
  ScopedVars,
} from '@grafana/data';

import { config } from '../config';
import {
  BackendSrvRequest,
  FetchResponse,
  getBackendSrv,
  getDataSourceSrv,
  getGrafanaLiveSrv,
  StreamingFrameAction,
  StreamingFrameOptions,
} from '../services';

import { BackendDataSourceResponse, toDataQueryResponse } from './queryResponse';

/**
 * @internal
 */
export const ExpressionDatasourceRef = Object.freeze({
  type: '__expr__',
  uid: '__expr__',
  name: 'Expression',
});

/**
 * @internal
 */
export function isExpressionReference(ref?: DataSourceRef | string | null): boolean {
  if (!ref) {
    return false;
  }
  const v = typeof ref === 'string' ? ref : ref.type;
  return v === ExpressionDatasourceRef.type || v === ExpressionDatasourceRef.name || v === '-100'; // -100 was a legacy accident that should be removed
}

export class HealthCheckError extends Error {
  details: HealthCheckResultDetails;

  constructor(message: string, details: HealthCheckResultDetails) {
    super(message);
    this.details = details;
    this.name = 'HealthCheckError';
  }
}

/**
 * Describes the current health status of a data source plugin.
 *
 * @public
 */
export enum HealthStatus {
  Unknown = 'UNKNOWN',
  OK = 'OK',
  Error = 'ERROR',
}

// Internal for now
enum PluginRequestHeaders {
  PluginID = 'X-Plugin-Id', // can be used for routing
  DatasourceUID = 'X-Datasource-Uid', // can be used for routing/ load balancing
  DashboardUID = 'X-Dashboard-Uid', // mainly useful for debuging slow queries
  PanelID = 'X-Panel-Id', // mainly useful for debuging slow queries
  QueryGroupID = 'X-Query-Group-Id', // mainly useful to find related queries with query chunking
  FromExpression = 'X-Grafana-From-Expr', // used by datasources to identify expression queries
}

/**
 * Describes the details in the payload returned when checking the health of a data source
 * plugin.
 *
 * If the 'message' key exists, this will be displayed in the error message in DataSourceSettingsPage
 * If the 'verboseMessage' key exists, this will be displayed in the expandable details in the error message in DataSourceSettingsPage
 *
 * @public
 */
export type HealthCheckResultDetails = Record<string, unknown> | undefined;

/**
 * Describes the payload returned when checking the health of a data source
 * plugin.
 *
 * @public
 */
export interface HealthCheckResult {
  status: HealthStatus;
  message: string;
  details: HealthCheckResultDetails;
}

/**
 * Extend this class to implement a data source plugin that is depending on the Grafana
 * backend API.
 *
 * @public
 */
class DataSourceWithBackend<
  TQuery extends DataQuery = DataQuery,
  TOptions extends DataSourceJsonData = DataSourceJsonData
> extends DataSourceApi<TQuery, TOptions> {
  constructor(instanceSettings: DataSourceInstanceSettings<TOptions>) {
    super(instanceSettings);
  }

  /**
   * Ideally final -- any other implementation may not work as expected
   */
  query(request: DataQueryRequest<TQuery>): Observable<DataQueryResponse> {
    const {
      intervalMs,
      maxDataPoints,
      queryCachingTTL,
      range,
      requestId,
      appendRequestId,
      hideFromInspector = false,
    } = request;
    let targets = request.targets;

    if (this.filterQuery) {
      targets = targets.filter((q) => this.filterQuery!(q));
    }

    let hasExpr = false;
    const pluginIDs = new Set<string>();
    const dsUIDs = new Set<string>();
    const queries = targets.map((q) => {
      let datasource = this.getRef();
      let datasourceId = this.id;
      let shouldApplyTemplateVariables = true;

      if (isExpressionReference(q.datasource)) {
        hasExpr = true;
        return {
          ...q,
          datasource: ExpressionDatasourceRef,
        };
      }

      if (q.datasource) {
        const ds = getDataSourceSrv().getInstanceSettings(q.datasource, request.scopedVars);

        if (!ds) {
          throw new Error(`Unknown Datasource: ${JSON.stringify(q.datasource)}`);
        }

        const dsRef = ds.rawRef ?? getDataSourceRef(ds);
        const dsId = ds.id;
        if (dsRef.uid !== datasource.uid || datasourceId !== dsId) {
          datasource = dsRef;
          datasourceId = dsId;
          // If the query is using a different datasource, we would need to retrieve the datasource
          // instance (async) and apply the template variables but it seems it's not necessary for now.
          shouldApplyTemplateVariables = false;
        }
      }
      if (datasource.type?.length) {
        pluginIDs.add(datasource.type);
      }
      if (datasource.uid?.length) {
        dsUIDs.add(datasource.uid);
      }
      return {
        ...(shouldApplyTemplateVariables ? this.applyTemplateVariables(q, request.scopedVars) : q),
        datasource,
        datasourceId, // deprecated!
        intervalMs,
        maxDataPoints,
        queryCachingTTL,
      };
    });

    // Return early if no queries exist
    if (!queries.length) {
      return of({ data: [] });
    }

    const body: any = { queries };

    if (range) {
      body.range = range;
      body.from = range.from.valueOf().toString();
      body.to = range.to.valueOf().toString();
    }

    if (config.featureToggles.queryOverLive) {
      return getGrafanaLiveSrv().getQueryData({
        request,
        body,
      });
    }

    let queryStrObj: Record<string, string> = {};

    let url = '/api/ds/query';

    if (hasExpr) {
      queryStrObj.expression = 'true';
    }

    if (appendRequestId) {
      queryStrObj.requestId = requestId;
    }

    let queryStr = new URLSearchParams(queryStrObj).toString();

    if (queryStr.length > 0) {
      url += '?' + queryStr;
    }

    const headers: Record<string, string> = {};
    headers[PluginRequestHeaders.PluginID] = Array.from(pluginIDs).join(', ');
    headers[PluginRequestHeaders.DatasourceUID] = Array.from(dsUIDs).join(', ');

<<<<<<< HEAD
=======
    let url = '/api/ds/query?ds_type=' + this.type;

>>>>>>> 5032b408
    if (hasExpr) {
      headers[PluginRequestHeaders.FromExpression] = 'true';
      url += '&expression=true';
    }

    if (requestId) {
      url += `&requestId=${requestId}`;
    }

    if (request.dashboardUID) {
      headers[PluginRequestHeaders.DashboardUID] = request.dashboardUID;
    }
    if (request.panelId) {
      headers[PluginRequestHeaders.PanelID] = `${request.panelId}`;
    }
    if (request.queryGroupId) {
      headers[PluginRequestHeaders.QueryGroupID] = `${request.queryGroupId}`;
    }
    return getBackendSrv()
      .fetch<BackendDataSourceResponse>({
        url,
        method: 'POST',
        data: body,
        requestId,
        hideFromInspector,
        headers,
      })
      .pipe(
        switchMap((raw) => {
          const rsp = toDataQueryResponse(raw, queries as DataQuery[]);
          // Check if any response should subscribe to a live stream
          if (rsp.data?.length && rsp.data.find((f: DataFrame) => f.meta?.channel)) {
            return toStreamingDataResponse(rsp, request, this.streamOptionsProvider);
          }
          return of(rsp);
        }),
        catchError((err) => {
          return of(toDataQueryResponse(err));
        })
      );
  }

  /** Get request headers with plugin ID+UID set */
  protected getRequestHeaders(): Record<string, string> {
    const headers: Record<string, string> = {};
    headers[PluginRequestHeaders.PluginID] = this.type;
    headers[PluginRequestHeaders.DatasourceUID] = this.uid;
    return headers;
  }

  /**
   * Apply template variables for explore
   */
  interpolateVariablesInQueries(queries: TQuery[], scopedVars: ScopedVars | {}): TQuery[] {
    return queries.map((q) => this.applyTemplateVariables(q, scopedVars) as TQuery);
  }

  /**
   * Override to apply template variables.  The result is usually also `TQuery`, but sometimes this can
   * be used to modify the query structure before sending to the backend.
   *
   * NOTE: if you do modify the structure or use template variables, alerting queries may not work
   * as expected
   *
   * @virtual
   */
  applyTemplateVariables(query: TQuery, scopedVars: ScopedVars): Record<string, any> {
    return query;
  }

  /**
   * Optionally override the streaming behavior
   */
  streamOptionsProvider: StreamOptionsProvider<TQuery> = standardStreamOptionsProvider;

  /**
   * Make a GET request to the datasource resource path
   */
  async getResource<T = any>(
    path: string,
    params?: BackendSrvRequest['params'],
    options?: Partial<BackendSrvRequest>
  ): Promise<T> {
    const headers = this.getRequestHeaders();
    const result = await lastValueFrom(
      getBackendSrv().fetch<T>({
        ...options,
        method: 'GET',
        headers: options?.headers ? { ...options.headers, ...headers } : headers,
        params: params ?? options?.params,
        url: `/api/datasources/uid/${this.uid}/resources/${path}`,
      })
    );
    return result.data;
  }

  /**
   * Send a POST request to the datasource resource path
   */
  async postResource<T = any>(
    path: string,
    data?: BackendSrvRequest['data'],
    options?: Partial<BackendSrvRequest>
  ): Promise<T> {
    const headers = this.getRequestHeaders();
    const result = await lastValueFrom(
      getBackendSrv().fetch<T>({
        ...options,
        method: 'POST',
        headers: options?.headers ? { ...options.headers, ...headers } : headers,
        data: data ?? { ...data },
        url: `/api/datasources/uid/${this.uid}/resources/${path}`,
      })
    );
    return result.data;
  }

  /**
   * Run the datasource healthcheck
   */
  async callHealthCheck(): Promise<HealthCheckResult> {
    return lastValueFrom(
      getBackendSrv().fetch<HealthCheckResult>({
        method: 'GET',
        url: `/api/datasources/uid/${this.uid}/health`,
        showErrorAlert: false,
        headers: this.getRequestHeaders(),
      })
    )
      .then((v: FetchResponse) => v.data)
      .catch((err) => err.data);
  }

  /**
   * Checks the plugin health
   * see public/app/features/datasources/state/actions.ts for what needs to be returned here
   */
  async testDatasource(): Promise<any> {
    return this.callHealthCheck().then((res) => {
      if (res.status === HealthStatus.OK) {
        return {
          status: 'success',
          message: res.message,
        };
      }

      throw new HealthCheckError(res.message, res.details);
    });
  }
}

/**
 * @internal exported for tests
 */
export function toStreamingDataResponse<TQuery extends DataQuery = DataQuery>(
  rsp: DataQueryResponse,
  req: DataQueryRequest<TQuery>,
  getter: (req: DataQueryRequest<TQuery>, frame: DataFrame) => Partial<StreamingFrameOptions>
): Observable<DataQueryResponse> {
  const live = getGrafanaLiveSrv();
  if (!live) {
    return of(rsp); // add warning?
  }

  const staticdata: DataFrame[] = [];
  const streams: Array<Observable<DataQueryResponse>> = [];
  for (const f of rsp.data) {
    const addr = parseLiveChannelAddress(f.meta?.channel);
    if (addr) {
      const frame: DataFrame = f;
      streams.push(
        live.getDataStream({
          addr,
          buffer: getter(req, frame),
          frame: dataFrameToJSON(f),
        })
      );
    } else {
      staticdata.push(f);
    }
  }
  if (staticdata.length) {
    streams.push(of({ ...rsp, data: staticdata }));
  }
  if (streams.length === 1) {
    return streams[0]; // avoid merge wrapper
  }
  return merge(...streams);
}

/**
 * This allows data sources to customize the streaming connection query
 *
 * @public
 */
export type StreamOptionsProvider<TQuery extends DataQuery = DataQuery> = (
  request: DataQueryRequest<TQuery>,
  frame: DataFrame
) => Partial<StreamingFrameOptions>;

/**
 * @public
 */
export const standardStreamOptionsProvider: StreamOptionsProvider = (request: DataQueryRequest, frame: DataFrame) => {
  const opts: Partial<StreamingFrameOptions> = {
    maxLength: request.maxDataPoints ?? 500,
    action: StreamingFrameAction.Append,
  };

  // For recent queries, clamp to the current time range
  if (request.rangeRaw?.to === 'now') {
    opts.maxDelta = request.range.to.valueOf() - request.range.from.valueOf();
  }
  return opts;
};

//@ts-ignore
DataSourceWithBackend = makeClassES5Compatible(DataSourceWithBackend);

export { DataSourceWithBackend };<|MERGE_RESOLUTION|>--- conflicted
+++ resolved
@@ -122,15 +122,7 @@
    * Ideally final -- any other implementation may not work as expected
    */
   query(request: DataQueryRequest<TQuery>): Observable<DataQueryResponse> {
-    const {
-      intervalMs,
-      maxDataPoints,
-      queryCachingTTL,
-      range,
-      requestId,
-      appendRequestId,
-      hideFromInspector = false,
-    } = request;
+    const { intervalMs, maxDataPoints, queryCachingTTL, range, requestId, hideFromInspector = false } = request;
     let targets = request.targets;
 
     if (this.filterQuery) {
@@ -206,33 +198,12 @@
       });
     }
 
-    let queryStrObj: Record<string, string> = {};
-
-    let url = '/api/ds/query';
-
-    if (hasExpr) {
-      queryStrObj.expression = 'true';
-    }
-
-    if (appendRequestId) {
-      queryStrObj.requestId = requestId;
-    }
-
-    let queryStr = new URLSearchParams(queryStrObj).toString();
-
-    if (queryStr.length > 0) {
-      url += '?' + queryStr;
-    }
-
     const headers: Record<string, string> = {};
     headers[PluginRequestHeaders.PluginID] = Array.from(pluginIDs).join(', ');
     headers[PluginRequestHeaders.DatasourceUID] = Array.from(dsUIDs).join(', ');
 
-<<<<<<< HEAD
-=======
     let url = '/api/ds/query?ds_type=' + this.type;
 
->>>>>>> 5032b408
     if (hasExpr) {
       headers[PluginRequestHeaders.FromExpression] = 'true';
       url += '&expression=true';
