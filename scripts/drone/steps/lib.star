load(
    'scripts/drone/vault.star',
    'from_secret',
    'prerelease_bucket',
    'pull_secret',
)

grabpl_version = 'v3.0.17'
build_image = 'grafana/build-container:1.6.4'
publish_image = 'grafana/grafana-ci-deploy:1.3.3'
deploy_docker_image = 'us.gcr.io/kubernetes-dev/drone/plugins/deploy-image'
alpine_image = 'alpine:3.15.6'
curl_image = 'byrnedo/alpine-curl:0.1.8'
windows_image = 'mcr.microsoft.com/windows:1809'
wix_image = 'grafana/ci-wix:0.1.1'
go_image = 'golang:1.19.3'

trigger_oss = {
    'repo': [
        'grafana/grafana',
    ]
}


def slack_step(channel, template, secret):
    return {
        'name': 'slack',
        'image': 'plugins/slack',
        'settings': {
            'webhook': from_secret(secret),
            'channel': channel,
            'template': template,
        },
    }


def yarn_install_step():
    return {
        'name': 'yarn-install',
        'image': build_image,
        'commands': [
            'yarn install --immutable',
        ],
        'depends_on': [],
    }


def wire_install_step():
    return {
        'name': 'wire-install',
        'image': build_image,
        'commands': [
            'make gen-go',
        ],
        'depends_on': [
            'verify-gen-cue',
        ],
    }


def identify_runner_step(platform='linux'):
    if platform == 'linux':
        return {
            'name': 'identify-runner',
            'image': alpine_image,
            'commands': [
                'echo $DRONE_RUNNER_NAME',
            ],
        }
    else:
        return {
            'name': 'identify-runner',
            'image': windows_image,
            'commands': [
                'echo $env:DRONE_RUNNER_NAME',
            ],
        }


def clone_enterprise_step(committish='${DRONE_COMMIT}'):
    return {
        'name': 'clone-enterprise',
        'image': build_image,
        'environment': {
            'GITHUB_TOKEN': from_secret('github_token'),
        },
        'commands': [
            'git clone "https://$${GITHUB_TOKEN}@github.com/grafana/grafana-enterprise.git"',
            'cd grafana-enterprise',
            'git checkout {}'.format(committish),
        ],
    }


def init_enterprise_step(ver_mode):
    source_commit = ''
    if ver_mode == 'release':
        source_commit = ' ${DRONE_TAG}'
        environment = {
            'GITHUB_TOKEN': from_secret('github_token'),
        }
        token = "--github-token $${GITHUB_TOKEN}"
    elif ver_mode == 'release-branch':
        environment = {
            'GITHUB_TOKEN': from_secret('github_token'),
        }
        token = "--github-token $${GITHUB_TOKEN}"
    else:
        environment = {}
        token = ""
    return {
        'name': 'init-enterprise',
        'image': build_image,
        'depends_on': [
            'clone-enterprise',
        ],
        'environment': environment,
        'commands': [
            'mv bin/grabpl /tmp/',
            'rmdir bin',
            'mv grafana-enterprise /tmp/',
            '/tmp/grabpl init-enterprise {} /tmp/grafana-enterprise{}'.format(
                token, source_commit
            ).rstrip(),
            'mv /tmp/grafana-enterprise/deployment_tools_config.json deployment_tools_config.json',
            'mkdir bin',
            'mv /tmp/grabpl bin/',
        ],
    }


def download_grabpl_step(platform="linux"):
    if platform == 'windows':
        return {
            'name': 'grabpl',
            'image': wix_image,
            'commands': [
                '$$ProgressPreference = "SilentlyContinue"',
                'Invoke-WebRequest https://grafana-downloads.storage.googleapis.com/grafana-build-pipeline/{}/windows/grabpl.exe -OutFile grabpl.exe'.format(
                    grabpl_version
                ),
            ],
        }

    return {
        'name': 'grabpl',
        'image': curl_image,
        'commands': [
            'mkdir -p bin',
            'curl -fL -o bin/grabpl https://grafana-downloads.storage.googleapis.com/grafana-build-pipeline/{}/grabpl'.format(
                grabpl_version
            ),
            'chmod +x bin/grabpl',
        ],
    }


def lint_drone_step():
    return {
        'name': 'lint-drone',
        'image': curl_image,
        'commands': [
            './bin/build verify-drone',
        ],
        'depends_on': [
            'compile-build-cmd',
        ],
    }


def enterprise_downstream_step(ver_mode):
    repo = 'grafana/grafana-enterprise@'
    if ver_mode == 'pr':
        repo += '${DRONE_SOURCE_BRANCH}'
    else:
        repo += 'main'

    step = {
        'name': 'trigger-enterprise-downstream',
        'image': 'grafana/drone-downstream',
        'settings': {
            'server': 'https://drone.grafana.net',
            'token': from_secret('drone_token'),
            'repositories': [
                repo,
            ],
            'params': [
                'SOURCE_BUILD_NUMBER=${DRONE_COMMIT}',
                'SOURCE_COMMIT=${DRONE_COMMIT}',
            ],
        },
    }

    if ver_mode == 'pr':
        step.update({'failure': 'ignore'})
        step['settings']['params'].append('OSS_PULL_REQUEST=${DRONE_PULL_REQUEST}')

    return step


def lint_backend_step():
    return {
        'name': 'lint-backend',
        # TODO: build_image or go_image?
        'image': go_image,
        'environment': {
            # We need CGO because of go-sqlite3
            'CGO_ENABLED': '1',
        },
        'depends_on': [
            'wire-install',
        ],
        'commands': [
            'apt-get update && apt-get install make',
            # Don't use Make since it will re-download the linters
            'make lint-go',
        ],
    }


def benchmark_ldap_step():
    return {
        'name': 'benchmark-ldap',
        'image': build_image,
        'environment': {
            'LDAP_HOSTNAME': 'ldap',
        },
        'commands': [
            'dockerize -wait tcp://ldap:389 -timeout 120s',
            'go test -benchmem -run=^$ ./pkg/extensions/ldapsync -bench "^(Benchmark50Users)$"',
        ],
    }


def build_storybook_step(ver_mode):
    return {
        'name': 'build-storybook',
        'image': build_image,
        'depends_on': [
            # Best to ensure that this step doesn't mess with what's getting built and packaged
            'build-frontend',
            'build-frontend-packages',
        ],
        'environment': {
            'NODE_OPTIONS': '--max_old_space_size=4096',
        },
        'commands': [
<<<<<<< HEAD
            'yarn storybookBuild',
            './bin/grabpl verify-storybook',
=======
            'yarn storybook:build',
            './bin/build verify-storybook',
>>>>>>> 0801fce2
        ],
        'when': get_trigger_storybook(ver_mode),
    }


def store_storybook_step(ver_mode, trigger=None):
    commands = []
    if ver_mode == 'release':
        commands.extend(
            [
                './bin/build store-storybook --deployment latest',
                './bin/build store-storybook --deployment ${DRONE_TAG}',
            ]
        )

    else:
        # main pipelines should deploy storybook to grafana-storybook/canary public bucket
        commands = [
            './bin/build store-storybook --deployment canary',
        ]

    step = {
        'name': 'store-storybook',
        'image': publish_image,
        'depends_on': [
            'build-storybook',
        ]
        + end_to_end_tests_deps(),
        'environment': {
            'GCP_KEY': from_secret('gcp_key'),
            'PRERELEASE_BUCKET': from_secret(prerelease_bucket),
        },
        'commands': commands,
        'when': get_trigger_storybook(ver_mode),
    }
    if trigger and ver_mode in ("release-branch", "main"):
        # no dict merge operation available, https://github.com/harness/drone-cli/pull/220
        when_cond = {
            'repo': [
                'grafana/grafana',
            ],
            'paths': {
                'include': [
                    'packages/grafana-ui/**',
                ],
            },
        }
        step = dict(step, when=when_cond)
    return step


def e2e_tests_artifacts():
    return {
        'name': 'e2e-tests-artifacts-upload',
        'image': 'google/cloud-sdk:406.0.0',
        'depends_on': [
            'end-to-end-tests-dashboards-suite',
            'end-to-end-tests-panels-suite',
            'end-to-end-tests-smoke-tests-suite',
            'end-to-end-tests-various-suite',
        ],
        'failure': 'ignore',
        'when': {
            'status': [
                'success',
                'failure',
            ]
        },
        'environment': {
            'GCP_GRAFANA_UPLOAD_ARTIFACTS_KEY': from_secret('gcp_upload_artifacts_key'),
            'E2E_TEST_ARTIFACTS_BUCKET': 'releng-pipeline-artifacts-dev',
            'GITHUB_TOKEN': from_secret('github_token'),
        },
        'commands': [
            'apt-get update',
            'apt-get install -yq zip',
            'printenv GCP_GRAFANA_UPLOAD_ARTIFACTS_KEY > /tmp/gcpkey_upload_artifacts.json',
            'gcloud auth activate-service-account --key-file=/tmp/gcpkey_upload_artifacts.json',
            # we want to only include files in e2e folder that end with .spec.ts.mp4
            'find ./e2e -type f -name "*spec.ts.mp4" | zip e2e/videos.zip -@',
            'gsutil cp e2e/videos.zip gs://$${E2E_TEST_ARTIFACTS_BUCKET}/${DRONE_BUILD_NUMBER}/artifacts/videos/videos.zip',
            'export E2E_ARTIFACTS_VIDEO_ZIP=https://storage.googleapis.com/$${E2E_TEST_ARTIFACTS_BUCKET}/${DRONE_BUILD_NUMBER}/artifacts/videos/videos.zip',
            'echo "E2E Test artifacts uploaded to: $${E2E_ARTIFACTS_VIDEO_ZIP}"',
            'curl -X POST https://api.github.com/repos/${DRONE_REPO}/statuses/${DRONE_COMMIT_SHA} -H "Authorization: token $${GITHUB_TOKEN}" -d '
            + '"{\\"state\\":\\"success\\",\\"target_url\\":\\"$${E2E_ARTIFACTS_VIDEO_ZIP}\\", \\"description\\": \\"Click on the details to download e2e recording videos\\", \\"context\\": \\"e2e_artifacts\\"}"',
        ],
    }


def upload_cdn_step(edition, ver_mode, trigger=None):
    deps = []
    if edition in 'enterprise2':
        deps.extend(
            [
                'package' + enterprise2_suffix(edition),
            ]
        )
    else:
        deps.extend(
            [
                'grafana-server',
            ]
        )

    step = {
        'name': 'upload-cdn-assets' + enterprise2_suffix(edition),
        'image': publish_image,
        'depends_on': deps,
        'environment': {
            'GCP_KEY': from_secret('gcp_key'),
            'PRERELEASE_BUCKET': from_secret(prerelease_bucket),
        },
        'commands': [
            './bin/build upload-cdn --edition {}'.format(edition),
        ],
    }
    if trigger and ver_mode in ("release-branch", "main"):
        step = dict(step, when=trigger)
    return step


def build_backend_step(edition, ver_mode, variants=None):
    variants_str = ''
    if variants:
        variants_str = ' --variants {}'.format(','.join(variants))

    # TODO: Convert number of jobs to percentage
    if ver_mode == 'release':
        cmds = [
            './bin/build build-backend --jobs 8 --edition {} ${{DRONE_TAG}}'.format(
                edition,
            ),
        ]
    else:
        build_no = '${DRONE_BUILD_NUMBER}'
        cmds = [
            './bin/build build-backend --jobs 8 --edition {} --build-id {}{}'.format(
                edition,
                build_no,
                variants_str,
            ),
        ]

    return {
        'name': 'build-backend' + enterprise2_suffix(edition),
        'image': build_image,
        'depends_on': [
            'wire-install',
            'compile-build-cmd',
        ],
        'commands': cmds,
    }


def build_frontend_step(edition, ver_mode):
    build_no = '${DRONE_BUILD_NUMBER}'

    # TODO: Use percentage for num jobs
    if ver_mode == 'release':
        cmds = [
            './bin/build build-frontend --jobs 8 '
            + '--edition {} ${{DRONE_TAG}}'.format(edition),
        ]
    else:
        cmds = [
            './bin/build build-frontend --jobs 8 --edition {} '.format(edition)
            + '--build-id {}'.format(build_no),
        ]

    return {
        'name': 'build-frontend',
        'image': build_image,
        'environment': {
            'NODE_OPTIONS': '--max_old_space_size=8192',
        },
        'depends_on': [
            'compile-build-cmd',
            'yarn-install',
        ],
        'commands': cmds,
    }


def build_frontend_package_step(edition, ver_mode):
    build_no = '${DRONE_BUILD_NUMBER}'

    # TODO: Use percentage for num jobs
    if ver_mode == 'release':
        cmds = [
            './bin/build build-frontend-packages --jobs 8 '
            + '--edition {} ${{DRONE_TAG}}'.format(edition),
        ]
    else:
        cmds = [
            './bin/build build-frontend-packages --jobs 8 --edition {} '.format(edition)
            + '--build-id {}'.format(build_no),
        ]

    return {
        'name': 'build-frontend-packages',
        'image': build_image,
        'environment': {
            'NODE_OPTIONS': '--max_old_space_size=8192',
        },
        'depends_on': [
            'compile-build-cmd',
            'yarn-install',
        ],
        'commands': cmds,
    }


def build_plugins_step(edition, ver_mode):
    if ver_mode != 'pr':
        env = {
            'GRAFANA_API_KEY': from_secret('grafana_api_key'),
        }
    else:
        env = None
    return {
        'name': 'build-plugins',
        'image': build_image,
        'environment': env,
        'depends_on': [
            'compile-build-cmd',
            'yarn-install',
        ],
        'commands': [
            # TODO: Use percentage for num jobs
            './bin/build  build-plugins --jobs 8 --edition {}'.format(edition),
        ],
    }


def test_backend_step():
    return {
        'name': 'test-backend',
        'image': build_image,
        'depends_on': [
            'wire-install',
        ],
        'commands': [
            'go test -short -covermode=atomic -timeout=5m ./pkg/...',
        ],
    }


def test_backend_integration_step():
    return {
        'name': 'test-backend-integration',
        'image': build_image,
        'depends_on': [
            'wire-install',
        ],
        'commands': [
            'go test -run Integration -covermode=atomic -timeout=5m ./pkg/...',
        ],
    }


def betterer_frontend_step(edition="oss"):
    deps = []
    if edition == "enterprise":
        deps.extend(['init-enterprise'])
    deps.extend(['yarn-install'])
    return {
        'name': 'betterer-frontend',
        'image': build_image,
        'depends_on': deps,
        'commands': [
            'yarn betterer ci',
        ],
    }


def test_frontend_step(edition="oss"):
    deps = []
    if edition == "enterprise":
        deps.extend(['init-enterprise'])
    deps.extend(['yarn-install'])
    return {
        'name': 'test-frontend',
        'image': build_image,
        'environment': {
            'TEST_MAX_WORKERS': '50%',
        },
        'depends_on': deps,
        'commands': [
            'yarn run ci:test-frontend',
        ],
    }


def lint_frontend_step():
    return {
        'name': 'lint-frontend',
        'image': build_image,
        'environment': {
            'TEST_MAX_WORKERS': '50%',
        },
        'depends_on': [
            'yarn-install',
        ],
        'commands': [
            'yarn run prettier:check',
            'yarn run lint',
            'yarn run i18n:compile',  # TODO: right place for this?
            'yarn run typecheck',
        ],
    }


def test_a11y_frontend_step(ver_mode, port=3001):
    commands = [
        'yarn wait-on http://$HOST:$PORT',
    ]
    failure = 'ignore'
    if ver_mode == 'pr':
        commands.extend(
            [
                'pa11y-ci --config .pa11yci-pr.conf.js',
            ]
        )
        failure = 'always'
    else:
        commands.extend(
            [
                'pa11y-ci --config .pa11yci.conf.js --json > pa11y-ci-results.json',
            ]
        )

    return {
        'name': 'test-a11y-frontend',
        # TODO which image should be used?
        'image': 'grafana/docker-puppeteer:1.1.0',
        'depends_on': [
            'grafana-server',
        ],
        'environment': {
            'GRAFANA_MISC_STATS_API_KEY': from_secret('grafana_misc_stats_api_key'),
            'HOST': 'grafana-server',
            'PORT': port,
        },
        'failure': failure,
        'commands': commands,
    }


def frontend_metrics_step(trigger=None):
    step = {
        'name': 'publish-frontend-metrics',
        'image': build_image,
        'depends_on': [
            'test-a11y-frontend',
        ],
        'environment': {
            'GRAFANA_MISC_STATS_API_KEY': from_secret('grafana_misc_stats_api_key'),
        },
        'failure': 'ignore',
        'commands': [
            './scripts/ci-frontend-metrics.sh | ./bin/build publish-metrics $${GRAFANA_MISC_STATS_API_KEY}',
        ],
    }
    if trigger:
        step = dict(step, when=trigger)
    return step


def codespell_step():
    return {
        'name': 'codespell',
        'image': build_image,
        'commands': [
            # Important: all words have to be in lowercase, and separated by "\n".
            'echo -e "unknwon\nreferer\nerrorstring\neror\niam\nwan" > words_to_ignore.txt',
            'codespell -I words_to_ignore.txt docs/',
            'rm words_to_ignore.txt',
        ],
    }


def package_step(edition, ver_mode, include_enterprise2=False, variants=None):
    deps = [
        'build-plugins',
        'build-backend' + enterprise2_suffix(edition),
        'build-frontend',
        'build-frontend-packages',
    ]

    variants_str = ''
    if variants:
        variants_str = ' --variants {}'.format(','.join(variants))

    if ver_mode in ('main', 'release', 'release-branch'):
        sign_args = ' --sign'
        env = {
            'GRAFANA_API_KEY': from_secret('grafana_api_key'),
            'GPG_PRIV_KEY': from_secret('gpg_priv_key'),
            'GPG_PUB_KEY': from_secret('gpg_pub_key'),
            'GPG_KEY_PASSWORD': from_secret('gpg_key_password'),
        }
        test_args = ''
    else:
        sign_args = ''
        env = None
        # TODO: env vars no longer needed by build if not signing
        test_args = '. scripts/build/gpg-test-vars.sh && '

    # TODO: Use percentage for jobs
    if ver_mode == 'release':
        cmds = [
            '{}./bin/build package --jobs 8 --edition {} '.format(test_args, edition)
            + '{} ${{DRONE_TAG}}'.format(sign_args),
        ]
    else:
        build_no = '${DRONE_BUILD_NUMBER}'
        cmds = [
            '{}./bin/build package --jobs 8 --edition {} '.format(test_args, edition)
            + '--build-id {}{}{}'.format(build_no, variants_str, sign_args),
        ]

    return {
        'name': 'package' + enterprise2_suffix(edition),
        'image': build_image,
        'depends_on': deps,
        'environment': env,
        'commands': cmds,
    }


def grafana_server_step(edition, port=3001):
    environment = {'PORT': port, 'ARCH': 'linux-amd64'}
    if edition == 'enterprise':
        environment['RUNDIR'] = 'scripts/grafana-server/tmp-grafana-enterprise'

    return {
        'name': 'grafana-server',
        'image': build_image,
        'detach': True,
        'depends_on': [
            'build-plugins',
            'build-backend',
            'build-frontend',
            'build-frontend-packages',
        ],
        'environment': environment,
        'commands': [
            './scripts/grafana-server/start-server',
        ],
    }


def e2e_tests_step(suite, port=3001, tries=None):
    cmd = './bin/build e2e-tests --port {} --suite {}'.format(port, suite)
    if tries:
        cmd += ' --tries {}'.format(tries)
    return {
        'name': 'end-to-end-tests-{}'.format(suite),
        'image': 'cypress/included:9.5.1-node16.14.0-slim-chrome99-ff97',
        'depends_on': [
            'grafana-server',
        ],
        'environment': {
            'HOST': 'grafana-server',
        },
        'commands': [
            'apt-get install -y netcat',
            cmd,
        ],
    }


def cloud_plugins_e2e_tests_step(suite, cloud, port=3001, video="false", trigger=None):
    environment = {}
    when = {}
    if trigger:
        when = trigger
    if cloud == 'azure':
        environment = {
            'CYPRESS_CI': 'true',
            'HOST': 'grafana-server',
            'GITHUB_TOKEN': from_secret('github_token_pr'),
            'AZURE_SP_APP_ID': from_secret('azure_sp_app_id'),
            'AZURE_SP_PASSWORD': from_secret('azure_sp_app_pw'),
            'AZURE_TENANT': from_secret('azure_tenant'),
        }
        when = dict(
            when,
            paths={
                'include': [
                    'pkg/tsdb/azuremonitor/**',
                    'public/app/plugins/datasource/grafana-azure-monitor-datasource/**',
                ]
            },
        )
    branch = "${DRONE_SOURCE_BRANCH}".replace("/", "-")
    step = {
        'name': 'end-to-end-tests-{}-{}'.format(suite, cloud),
        'image': 'us-docker.pkg.dev/grafanalabs-dev/cloud-data-sources/e2e:latest',
        'depends_on': [
            'grafana-server',
        ],
        'environment': environment,
        'commands': ['cd /', './cpp-e2e/scripts/ci-run.sh {} {}'.format(cloud, branch)],
    }
    step = dict(step, when=when)
    return step


def build_docs_website_step():
    return {
        'name': 'build-docs-website',
        # Use latest revision here, since we want to catch if it breaks
        'image': 'grafana/docs-base:latest',
        'commands': [
            'mkdir -p /hugo/content/docs/grafana',
            'cp -r docs/sources/* /hugo/content/docs/grafana/latest/',
            'cd /hugo && make prod',
        ],
    }


def copy_packages_for_docker_step(edition=None):
    return {
        'name': 'copy-packages-for-docker',
        'image': build_image,
        'depends_on': [
            'package' + enterprise2_suffix(edition),
        ],
        'commands': [
            'ls dist/*.tar.gz*',
            'cp dist/*.tar.gz* packaging/docker/',
        ],
    }


def build_docker_images_step(
    edition, ver_mode, archs=None, ubuntu=False, publish=False
):
    cmd = './bin/build build-docker --edition {}'.format(edition)
    if publish:
        cmd += ' --shouldSave'

    ubuntu_sfx = ''
    if ubuntu:
        ubuntu_sfx = '-ubuntu'
        cmd += ' --ubuntu'

    if archs:
        cmd += ' -archs {}'.format(','.join(archs))

    environment = {
        'GCP_KEY': from_secret('gcp_key'),
    }

    if edition == 'enterprise2':
        environment.update(
            {'DOCKER_ENTERPRISE2_REPO': from_secret('docker_enterprise2_repo')}
        )

    return {
        'name': 'build-docker-images' + ubuntu_sfx,
        'image': 'google/cloud-sdk',
        'depends_on': [
            'copy-packages-for-docker',
            'compile-build-cmd',
        ],
        'commands': [cmd],
        'volumes': [{'name': 'docker', 'path': '/var/run/docker.sock'}],
        'environment': environment,
    }


def fetch_images_step(edition):
    return {
        'name': 'fetch-images-{}'.format(edition),
        'image': 'google/cloud-sdk',
        'environment': {
            'GCP_KEY': from_secret('gcp_key'),
            'DOCKER_USER': from_secret('docker_username'),
            'DOCKER_PASSWORD': from_secret('docker_password'),
            'DOCKER_ENTERPRISE2_REPO': from_secret('docker_enterprise2_repo'),
        },
        'commands': ['./bin/build artifacts docker fetch --edition {}'.format(edition)],
        'depends_on': ['compile-build-cmd'],
        'volumes': [{'name': 'docker', 'path': '/var/run/docker.sock'}],
    }


def publish_images_step(edition, ver_mode, mode, docker_repo, trigger=None):
    name = docker_repo
    docker_repo = 'grafana/{}'.format(docker_repo)
    if mode == 'security':
        mode = '--{} '.format(mode)
    else:
        mode = ''

    environment = {
        'GCP_KEY': from_secret('gcp_key'),
        'DOCKER_USER': from_secret('docker_username'),
        'DOCKER_PASSWORD': from_secret('docker_password'),
    }

    cmd = './bin/grabpl artifacts docker publish {}--dockerhub-repo {}'.format(
        mode, docker_repo
    )

    deps = ['build-docker-images', 'build-docker-images-ubuntu']
    if ver_mode == 'release':
        deps = ['fetch-images-{}'.format(edition)]
        cmd += ' --version-tag ${DRONE_TAG}'

    if edition == 'enterprise2':
        name = edition
        docker_repo = '$${DOCKER_ENTERPRISE2_REPO}'
        environment.update(
            {
                'GCP_KEY': from_secret('gcp_key_hg'),
                'DOCKER_ENTERPRISE2_REPO': from_secret('docker_enterprise2_repo'),
            }
        )
        cmd = './bin/build artifacts docker publish-enterprise2 --dockerhub-repo {}'.format(
            docker_repo
        )

    step = {
        'name': 'publish-images-{}'.format(name),
        'image': 'google/cloud-sdk',
        'environment': environment,
        'commands': [cmd],
        'depends_on': deps,
        'volumes': [{'name': 'docker', 'path': '/var/run/docker.sock'}],
    }
    if trigger and ver_mode in ("release-branch", "main"):
        step = dict(step, when=trigger)

    return step


def postgres_integration_tests_step():
    cmds = [
        'apt-get update',
        'apt-get install -yq postgresql-client',
        'dockerize -wait tcp://postgres:5432 -timeout 120s',
        'psql -p 5432 -h postgres -U grafanatest -d grafanatest -f '
        + 'devenv/docker/blocks/postgres_tests/setup.sql',
        # Make sure that we don't use cached results for another database
        'go clean -testcache',
        "go list './pkg/...' | xargs -I {} sh -c 'go test -run Integration -covermode=atomic -timeout=5m {}'",
    ]
    return {
        'name': 'postgres-integration-tests',
        'image': build_image,
        'depends_on': ['wire-install'],
        'environment': {
            'PGPASSWORD': 'grafanatest',
            'GRAFANA_TEST_DB': 'postgres',
            'POSTGRES_HOST': 'postgres',
        },
        'commands': cmds,
    }


def mysql_integration_tests_step():
    cmds = [
        'apt-get update',
        'apt-get install -yq default-mysql-client',
        'dockerize -wait tcp://mysql:3306 -timeout 120s',
        'cat devenv/docker/blocks/mysql_tests/setup.sql | mysql -h mysql -P 3306 -u root -prootpass',
        # Make sure that we don't use cached results for another database
        'go clean -testcache',
        "go list './pkg/...' | xargs -I {} sh -c 'go test -run Integration -covermode=atomic -timeout=5m {}'",
    ]
    return {
        'name': 'mysql-integration-tests',
        'image': build_image,
        'depends_on': ['wire-install'],
        'environment': {
            'GRAFANA_TEST_DB': 'mysql',
            'MYSQL_HOST': 'mysql',
        },
        'commands': cmds,
    }


def redis_integration_tests_step():
    return {
        'name': 'redis-integration-tests',
        'image': build_image,
        'depends_on': ['wire-install'],
        'environment': {
            'REDIS_URL': 'redis://redis:6379/0',
        },
        'commands': [
            'dockerize -wait tcp://redis:6379/0 -timeout 120s',
            './bin/grabpl integration-tests',
        ],
    }


def memcached_integration_tests_step():
    return {
        'name': 'memcached-integration-tests',
        'image': build_image,
        'depends_on': ['wire-install'],
        'environment': {
            'MEMCACHED_HOSTS': 'memcached:11211',
        },
        'commands': [
            'dockerize -wait tcp://memcached:11211 -timeout 120s',
            './bin/grabpl integration-tests',
        ],
    }


def release_canary_npm_packages_step(trigger=None):
    step = {
        'name': 'release-canary-npm-packages',
        'image': build_image,
        'depends_on': end_to_end_tests_deps(),
        'environment': {
            'NPM_TOKEN': from_secret('npm_token'),
        },
        'commands': [
            './scripts/circle-release-canary-packages.sh',
        ],
    }
    if trigger:
        step = dict(step, when=trigger)
    return step


def enterprise2_suffix(edition):
    if edition == 'enterprise2':
        return '-{}'.format(edition)
    return ''


def upload_packages_step(edition, ver_mode, trigger=None):
    step = {
        'name': 'upload-packages' + enterprise2_suffix(edition),
        'image': publish_image,
        'depends_on': end_to_end_tests_deps(),
        'environment': {
            'GCP_KEY': from_secret('gcp_key'),
            'PRERELEASE_BUCKET': from_secret('prerelease_bucket'),
        },
        'commands': [
            './bin/build upload-packages --edition {}'.format(edition),
        ],
    }
    if trigger and ver_mode in ("release-branch", "main"):
        step = dict(step, when=trigger)
    return step


def publish_grafanacom_step(edition, ver_mode):
    if ver_mode == 'release':
        cmd = './bin/build publish grafana-com --edition {} ${{DRONE_TAG}}'.format(
            edition,
        )
    elif ver_mode == 'main':
        build_no = '${DRONE_BUILD_NUMBER}'
        cmd = './bin/build publish grafana-com --edition {} --build-id {}'.format(
            edition,
            build_no,
        )
    else:
        fail('Unexpected version mode {}'.format(ver_mode))

    return {
        'name': 'publish-grafanacom-{}'.format(edition),
        'image': publish_image,
        'depends_on': [
            'publish-linux-packages-deb',
            'publish-linux-packages-rpm',
        ],
        'environment': {
            'GRAFANA_COM_API_KEY': from_secret('grafana_api_key'),
            'GCP_KEY': from_secret('gcp_key'),
        },
        'commands': [
            cmd,
        ],
    }


def publish_linux_packages_step(edition, package_manager='deb'):
    return {
        'name': 'publish-linux-packages-{}'.format(package_manager),
        # See https://github.com/grafana/deployment_tools/blob/master/docker/package-publish/README.md for docs on that image
        'image': 'us.gcr.io/kubernetes-dev/package-publish:latest',
        'depends_on': ['grabpl'],
        'privileged': True,
        'settings': {
            'access_key_id': from_secret('packages_access_key_id'),
            'secret_access_key': from_secret('packages_secret_access_key'),
            'service_account_json': from_secret('packages_service_account'),
            'target_bucket': 'grafana-packages',
            'deb_distribution': 'auto',
            'gpg_passphrase': from_secret('packages_gpg_passphrase'),
            'gpg_public_key': from_secret('packages_gpg_public_key'),
            'gpg_private_key': from_secret('packages_gpg_private_key'),
            'package_path': 'gs://grafana-prerelease/artifacts/downloads/*${{DRONE_TAG}}/{}/**.{}'.format(
                edition, package_manager
            ),
        },
    }


def get_windows_steps(edition, ver_mode):
    steps = [
        identify_runner_step('windows'),
    ]

    if edition in ('enterprise', 'enterprise2'):
        if ver_mode == 'release':
            committish = '${DRONE_TAG}'
        elif ver_mode == 'release-branch':
            committish = '$$env:DRONE_BRANCH'
        else:
            committish = '$$env:DRONE_COMMIT'

        # For enterprise, we have to clone both OSS and enterprise and merge the latter into the former
        download_grabpl_cmds = [
            '$$ProgressPreference = "SilentlyContinue"',
            'Invoke-WebRequest https://grafana-downloads.storage.googleapis.com/grafana-build-pipeline/{}/windows/grabpl.exe -OutFile grabpl.exe'.format(
                grabpl_version
            ),
        ]

        clone_cmds = [
            'git clone "https://$$env:GITHUB_TOKEN@github.com/grafana/grafana-enterprise.git"',
            'cd grafana-enterprise',
            'git checkout {}'.format(committish),
        ]

        init_cmds = [
            # Need to move grafana-enterprise out of the way, so directory is empty and can be cloned into
            'cp -r grafana-enterprise C:\\App\\grafana-enterprise',
            'rm -r -force grafana-enterprise',
            'cp grabpl.exe C:\\App\\grabpl.exe',
            'rm -force grabpl.exe',
            'C:\\App\\grabpl.exe init-enterprise --github-token $$env:GITHUB_TOKEN C:\\App\\grafana-enterprise',
            'cp C:\\App\\grabpl.exe grabpl.exe',
        ]

        steps.extend(
            [
                {
                    'name': 'clone',
                    'image': wix_image,
                    'environment': {
                        'GITHUB_TOKEN': from_secret('github_token'),
                    },
                    'commands': download_grabpl_cmds + clone_cmds,
                },
                {
                    'name': 'windows-init',
                    'image': wix_image,
                    'commands': init_cmds,
                    'depends_on': ['clone'],
                    'environment': {'GITHUB_TOKEN': from_secret('github_token')},
                },
            ]
        )
    else:
        init_cmds = [
            '$$ProgressPreference = "SilentlyContinue"',
            'Invoke-WebRequest https://grafana-downloads.storage.googleapis.com/grafana-build-pipeline/{}/windows/grabpl.exe -OutFile grabpl.exe'.format(
                grabpl_version
            ),
        ]

        steps.extend(
            [
                {
                    'name': 'windows-init',
                    'image': wix_image,
                    'commands': init_cmds,
                },
            ]
        )

    if (
        ver_mode == 'main' and (edition not in ('enterprise', 'enterprise2'))
    ) or ver_mode in (
        'release',
        'release-branch',
    ):
        bucket = '%PRERELEASE_BUCKET%/artifacts/downloads'
        if ver_mode == 'release':
            ver_part = '${DRONE_TAG}'
            dir = 'release'
        else:
            dir = 'main'
            bucket = 'grafana-downloads'
            build_no = 'DRONE_BUILD_NUMBER'
            ver_part = '--build-id $$env:{}'.format(build_no)
        installer_commands = [
            '$$gcpKey = $$env:GCP_KEY',
            '[System.Text.Encoding]::UTF8.GetString([System.Convert]::FromBase64String($$gcpKey)) > gcpkey.json',
            # gcloud fails to read the file unless converted with dos2unix
            'dos2unix gcpkey.json',
            'gcloud auth activate-service-account --key-file=gcpkey.json',
            'rm gcpkey.json',
            'cp C:\\App\\nssm-2.24.zip .',
        ]
        if (
            ver_mode == 'main' and (edition not in ('enterprise', 'enterprise2'))
        ) or ver_mode in ('release',):
            installer_commands.extend(
                [
                    '.\\grabpl.exe windows-installer --edition {} {}'.format(
                        edition, ver_part
                    ),
                    '$$fname = ((Get-Childitem grafana*.msi -name) -split "`n")[0]',
                ]
            )
            if ver_mode == 'main':
                installer_commands.extend(
                    [
                        'gsutil cp $$fname gs://{}/{}/{}/'.format(bucket, edition, dir),
                        'gsutil cp "$$fname.sha256" gs://{}/{}/{}/'.format(
                            bucket, edition, dir
                        ),
                    ]
                )
            else:
                installer_commands.extend(
                    [
                        'gsutil cp $$fname gs://{}/{}/{}/{}/'.format(
                            bucket, ver_part, edition, dir
                        ),
                        'gsutil cp "$$fname.sha256" gs://{}/{}/{}/{}/'.format(
                            bucket, ver_part, edition, dir
                        ),
                    ]
                )
        steps.append(
            {
                'name': 'build-windows-installer',
                'image': wix_image,
                'depends_on': [
                    'windows-init',
                ],
                'environment': {
                    'GCP_KEY': from_secret('gcp_key'),
                    'PRERELEASE_BUCKET': from_secret(prerelease_bucket),
                    'GITHUB_TOKEN': from_secret('github_token'),
                },
                'commands': installer_commands,
            }
        )

    return steps


def verify_gen_cue_step():
    return {
        'name': 'verify-gen-cue',
        'image': build_image,
        'depends_on': [],
        'commands': [
            '# It is required that code generated from Thema/CUE be committed and in sync with its inputs.',
            '# The following command will fail if running code generators produces any diff in output.',
            'CODEGEN_VERIFY=1 make gen-cue',
        ],
    }


def verify_gen_jsonnet_step():
    return {
        'name': 'verify-gen-jsonnet',
        'image': build_image,
        'depends_on': [],
        'commands': [
            '# It is required that generated jsonnet is committed and in sync with its inputs.',
            '# The following command will fail if running code generators produces any diff in output.',
            'CODEGEN_VERIFY=1 make gen-jsonnet',
        ],
    }


def trigger_test_release():
    return {
        'name': 'trigger-test-release',
        'image': build_image,
        'environment': {
            'GITHUB_TOKEN': from_secret('github_token_pr'),
            'DOWNSTREAM_REPO': from_secret('downstream'),
            'TEST_TAG': 'v0.0.0-test',
        },
        'commands': [
            'git clone "https://$${GITHUB_TOKEN}@github.com/grafana/grafana-enterprise.git" --depth=1',
            'cd grafana-enterprise',
            'git fetch origin "refs/tags/*:refs/tags/*" --quiet',
            'if git show-ref --tags $${TEST_TAG} --quiet; then git tag -d $${TEST_TAG} && git push --delete origin $${TEST_TAG}; fi',
            'git tag $${TEST_TAG} && git push origin $${TEST_TAG}',
            'cd -',
            'git fetch https://$${GITHUB_TOKEN}@github.com/grafana/grafana.git "refs/tags/*:refs/tags/*" --quiet && git fetch --quiet',
            'if git show-ref --tags $${TEST_TAG} --quiet; then git tag -d $${TEST_TAG} && git push --delete https://$${GITHUB_TOKEN}@github.com/grafana/grafana.git $${TEST_TAG}; fi',
            'git tag $${TEST_TAG} && git push https://$${GITHUB_TOKEN}@github.com/grafana/grafana.git $${TEST_TAG}',
        ],
        'failure': 'ignore',
        'when': {
            'paths': {
                'include': [
                    '.drone.yml',
                    'pkg/build/**',
                ]
            },
            'repo': [
                'grafana/grafana',
            ],
        },
    }


def artifacts_page_step():
    return {
        'name': 'artifacts-page',
        'image': build_image,
        'depends_on': [
            'grabpl',
        ],
        'environment': {
            'GCP_KEY': from_secret('gcp_key'),
        },
        'commands': [
            './bin/grabpl artifacts-page',
        ],
    }


def end_to_end_tests_deps():
    return [
        'end-to-end-tests-dashboards-suite',
        'end-to-end-tests-panels-suite',
        'end-to-end-tests-smoke-tests-suite',
        'end-to-end-tests-various-suite',
    ]


def compile_build_cmd(edition='oss'):
    dependencies = []
    if edition in ('enterprise', 'enterprise2'):
        dependencies = [
            'init-enterprise',
        ]
    return {
        'name': 'compile-build-cmd',
        'image': go_image,
        'commands': [
            "go build -o ./bin/build -ldflags '-extldflags -static' ./pkg/build/cmd",
        ],
        'depends_on': dependencies,
        'environment': {
            'CGO_ENABLED': 0,
        },
    }


def get_trigger_storybook(ver_mode):
    trigger_storybook = ''
    if ver_mode == 'release':
        trigger_storybook = {'event': ['tag']}
    else:
        trigger_storybook = {
            'paths': {
                'include': [
                    'packages/grafana-ui/**',
                ],
            }
        }
    return trigger_storybook<|MERGE_RESOLUTION|>--- conflicted
+++ resolved
@@ -245,13 +245,8 @@
             'NODE_OPTIONS': '--max_old_space_size=4096',
         },
         'commands': [
-<<<<<<< HEAD
             'yarn storybookBuild',
-            './bin/grabpl verify-storybook',
-=======
-            'yarn storybook:build',
             './bin/build verify-storybook',
->>>>>>> 0801fce2
         ],
         'when': get_trigger_storybook(ver_mode),
     }
